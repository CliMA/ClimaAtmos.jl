--- conflicted
+++ resolved
@@ -23,12 +23,7 @@
 
       - echo "--- Configure CUDA"
       # force the initialization of the CUDA runtime as it is lazily loaded by default
-<<<<<<< HEAD
-      - julia --project=examples -e 'using CUDA; CUDA.precompile_runtime()'
-      - julia --project=examples -e 'using CUDA; CUDA.versioninfo()'
-=======
       - julia --project=cuda_env -e 'using Pkg; Pkg.resolve(); Pkg.instantiate(;verbose=true); using CUDA; CUDA.precompile_runtime()'
->>>>>>> e5dcb334
 
       - echo "--- Download artifacts"
       - julia --project=examples artifacts/download_artifacts.jl
