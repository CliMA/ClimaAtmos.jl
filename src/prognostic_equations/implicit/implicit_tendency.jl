--- conflicted
+++ resolved
@@ -141,12 +141,8 @@
     ᶜJ = Fields.local_geometry_field(Y.c).J
     ᶠJ = Fields.local_geometry_field(Y.f).J
     (; ᶠgradᵥ_ᶜΦ) = p.core
-<<<<<<< HEAD
-    (; ᶜh_tot, ᶜspecific, ᶠu³, ᶜp, ᶜts) = p.precomputed
+    (; ᶜh_tot, ᶠu³, ᶜp, ᶜts) = p.precomputed
     thermo_params = CAP.thermodynamics_params(p.params)
-=======
-    (; ᶜh_tot, ᶠu³, ᶜp) = p.precomputed
->>>>>>> 346a14e2
 
     @. Yₜ.c.ρ -= ᶜdivᵥ(ᶠinterp(Y.c.ρ * ᶜJ) / ᶠJ * ᶠu³)
 
