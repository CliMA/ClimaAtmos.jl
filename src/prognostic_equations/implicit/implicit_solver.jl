--- conflicted
+++ resolved
@@ -662,16 +662,10 @@
     end
 
     if !(p.atmos.moisture_model isa DryModel)
-<<<<<<< HEAD
-        #@. ∂ᶜρe_tot_err_∂ᶜρe_tot +=
-        #    dtγ * -(ᶜprecipdivᵥ_matrix()) ⋅
-        #    DiagonalMatrixRow(ᶠwinterp(ᶜJ, ᶜρ)) ⋅ ᶠright_bias_matrix() ⋅
-=======
         #TODO: tetsing explicit vs implicit
         #@. ∂ᶜρe_tot_err_∂ᶜρe_tot +=
         #    dtγ * -(ᶜprecipdivᵥ_matrix()) ⋅
         #    DiagonalMatrixRow(ᶠinterp(ᶜρ * ᶜJ) / ᶠJ) ⋅ ᶠright_bias_matrix() ⋅
->>>>>>> 5aa69a7c
         #    DiagonalMatrixRow(
         #        -(1 + ᶜkappa_m) / ᶜρ * ifelse(
         #            ᶜh_tot == 0,
@@ -682,16 +676,10 @@
 
         ∂ᶜρe_tot_err_∂ᶜρq_tot = matrix[@name(c.ρe_tot), @name(c.ρq_tot)]
         @. ∂ᶜρe_tot_err_∂ᶜρq_tot = zero(typeof(∂ᶜρe_tot_err_∂ᶜρq_tot))
-<<<<<<< HEAD
-        #@. ∂ᶜρe_tot_err_∂ᶜρq_tot =
-        #    dtγ * -(ᶜprecipdivᵥ_matrix()) ⋅
-        #    DiagonalMatrixRow(ᶠwinterp(ᶜJ, ᶜρ)) ⋅ ᶠright_bias_matrix() ⋅
-=======
         #TODO: tetsing explicit vs implicit
         #@. ∂ᶜρe_tot_err_∂ᶜρq_tot =
         #    dtγ * -(ᶜprecipdivᵥ_matrix()) ⋅
         #    DiagonalMatrixRow(ᶠinterp(ᶜρ * ᶜJ) / ᶠJ) ⋅ ᶠright_bias_matrix() ⋅
->>>>>>> 5aa69a7c
         #    DiagonalMatrixRow(
         #        -(ᶜkappa_m) * ∂e_int_∂q_tot / ᶜρ * ifelse(
         #            ᶜh_tot == 0,
@@ -702,16 +690,10 @@
 
         ∂ᶜρq_tot_err_∂ᶜρq_tot = matrix[@name(c.ρq_tot), @name(c.ρq_tot)]
         @. ∂ᶜρq_tot_err_∂ᶜρq_tot = zero(typeof(∂ᶜρq_tot_err_∂ᶜρq_tot)) - (I,)
-<<<<<<< HEAD
-        #@. ∂ᶜρq_tot_err_∂ᶜρq_tot =
-        #    dtγ * -(ᶜprecipdivᵥ_matrix()) ⋅
-        #    DiagonalMatrixRow(ᶠwinterp(ᶜJ, ᶜρ)) ⋅ ᶠright_bias_matrix() ⋅
-=======
         #TODO: tetsing explicit vs implicit
         #@. ∂ᶜρq_tot_err_∂ᶜρq_tot =
         #    dtγ * -(ᶜprecipdivᵥ_matrix()) ⋅
         #    DiagonalMatrixRow(ᶠinterp(ᶜρ * ᶜJ) / ᶠJ) ⋅ ᶠright_bias_matrix() ⋅
->>>>>>> 5aa69a7c
         #    DiagonalMatrixRow(
         #        -1 / ᶜρ * ifelse(
         #            ᶜspecific.q_tot == 0,
