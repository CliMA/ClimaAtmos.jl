--- conflicted
+++ resolved
@@ -37,21 +37,9 @@
 NVTX.@annotate function horizontal_dynamics_tendency!(Yₜ, Y, p, t)
     n = n_mass_flux_subdomains(p.atmos.turbconv_model)
     (; ᶜΦ) = p.core
-<<<<<<< HEAD
-    (; ᶜu, ᶜK, ᶜp, ᶜts) = p.precomputed  # Get thermodynamic state from precomputed
+    (; ᶜu, ᶜK, ᶜp, ᶜts) = p.precomputed
     thermo_params = CAP.thermodynamics_params(p.params)  # Get thermo params from params
 
-    if p.atmos.turbconv_model isa AbstractEDMF
-        if p.atmos.turbconv_model isa EDOnlyEDMFX
-            ᶜu⁰ = ᶜu
-        else
-            (; ᶜu⁰) = p.precomputed
-        end
-    end
-=======
-    (; ᶜu, ᶜK, ᶜp) = p.precomputed
-
->>>>>>> 346a14e2
     if p.atmos.turbconv_model isa PrognosticEDMFX
         (; ᶜuʲs) = p.precomputed
     end
