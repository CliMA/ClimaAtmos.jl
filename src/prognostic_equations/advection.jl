--- conflicted
+++ resolved
@@ -73,13 +73,8 @@
     point_type = eltype(Fields.coordinate_field(Y.c))
     (; dt) = p
     ᶜJ = Fields.local_geometry_field(Y.c).J
-<<<<<<< HEAD
-    (; ᶜf) = p.core
-    (; ᶜh_tot, ᶜu, ᶠu³, ᶜK) = p.precomputed
-=======
     (; ᶜf³, ᶠf¹², ᶜΦ) = p.core
     (; ᶜu, ᶠu³, ᶜK) = p.precomputed
->>>>>>> 8de55abd
     (; edmfx_upwinding) = n > 0 || advect_tke ? p.atmos.numerics : all_nothing
     (; ᶜuʲs, ᶜKʲs) = n > 0 ? p.precomputed : all_nothing
     (; ᶠu³⁰) = advect_tke ? p.precomputed : all_nothing
@@ -157,17 +152,6 @@
             )
         end
 
-<<<<<<< HEAD
-        @. Yₜ.c.uₕ[colidx] -=
-            ᶜinterp(
-                ᶠω¹²[colidx] ×
-                (ᶠinterp(Y.c.ρ[colidx] * ᶜJ[colidx]) * ᶠu³[colidx]),
-            ) / (Y.c.ρ[colidx] * ᶜJ[colidx]) +
-            (ᶜf[colidx] + ᶜω³[colidx]) × CT12(ᶜu[colidx])
-        @. Yₜ.f.u₃[colidx] -=
-            ᶠω¹²[colidx] × ᶠinterp(CT12(ᶜu[colidx])) + ᶠgradᵥ(ᶜK[colidx])
-
-=======
     Fields.bycolumn(axes(Y.c)) do colidx
         if isnothing(ᶠf¹²)
             # shallow atmosphere
@@ -191,7 +175,6 @@
                 (ᶠf¹²[colidx] + ᶠω¹²[colidx]) × ᶠinterp(CT12(ᶜu[colidx])) +
                 ᶠgradᵥ(ᶜK[colidx])
         end
->>>>>>> 8de55abd
         for j in 1:n
             @. Yₜ.f.sgsʲs.:($$j).u₃[colidx] -=
                 ᶠω¹²ʲs.:($$j)[colidx] × ᶠinterp(CT12(ᶜuʲs.:($$j)[colidx])) +
