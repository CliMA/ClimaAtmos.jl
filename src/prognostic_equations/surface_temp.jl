--- conflicted
+++ resolved
@@ -94,6 +94,7 @@
         turb_e_flux_sfc_to_atm =
             Geometry.WVector.(
                 p.precomputed.sfc_conditions.ρ_flux_h_tot,
+                p.precomputed.sfc_conditions.ρ_flux_h_tot,
             ).components.data.:1
     else
         turb_e_flux_sfc_to_atm = 0
@@ -134,6 +135,7 @@
             sfc_turb_w_flux =
                 Geometry.WVector.(
                     p.precomputed.sfc_conditions.ρ_flux_q_tot,
+                    p.precomputed.sfc_conditions.ρ_flux_q_tot,
                 ).components.data.:1
         else
             sfc_turb_w_flux = 0
@@ -151,7 +153,6 @@
 
 end
 
-<<<<<<< HEAD
 #= Keeping for reference. Developing new EisenmanSeaIce implementation below.
 function surface_temp_tendency!(Yₜ, Y, p, t, slab::EisenmanSeaIce)
     FT = eltype(Y.sfc.T)
@@ -165,18 +166,10 @@
     k_ice = slab.k_ice
     
     # Ocean mixed layer parameters
-=======
-
-function surface_temp_tendency!(Yₜ, Y, p, t, slab::EisenmanSeaIce)
-    FT = eltype(Y)
-    params = p.params
-
->>>>>>> 6eefc8cb
     depth_ocean = slab.depth_ocean
     ρ_ocean = slab.ρ_ocean
     cp_ocean = slab.cp_ocean
     q_flux_enabled = slab.q_flux
-<<<<<<< HEAD
     
     # Heat capacity of mixed layer
     hρc_ml = ρ_ocean * cp_ocean * depth_ocean
@@ -195,19 +188,10 @@
 
     # --- COMPUTE ATMOSPHERIC FLUXES ---
     # 1. Radiative energy surface fluxes (positive upward)
-=======
-
-    # --- ENERGY BALANCE ---
-    # Denominator for temperature tendency
-    surface_heat_capacity_per_area = ρ_ocean * cp_ocean * depth_ocean
-
-    # 1. Radiative energy surface fluxes
->>>>>>> 6eefc8cb
     if !isnothing(p.atmos.radiation_mode)
         # ᶠradiation_flux is positive for net upward flux at the surface 
         # (SW_up - SW_down + LW_up - LW_down)
         (; ᶠradiation_flux) = p.radiation
-<<<<<<< HEAD
         F_rad = Spaces.level(ᶠradiation_flux, half).components.data.:1
     else
         F_rad = T_sfc .* FT(0)  # zero field with same structure as surface fields
@@ -216,21 +200,10 @@
     # 2. Turbulent surface energy fluxes (sensible + latent heat, positive upward)
     if !(p.atmos.disable_surface_flux_tendency)
         F_turb =
-=======
-        sfc_rad_e_flux = Spaces.level(ᶠradiation_flux, half).components.data.:1
-    else
-        sfc_rad_e_flux = 0
-    end
-
-    # 2. Turbulent surface energy fluxes (sensible + latent heat) from surface to atmosphere
-    if !(p.atmos.disable_surface_flux_tendency)
-        turb_e_flux_sfc_to_atm =
->>>>>>> 6eefc8cb
             Geometry.WVector.(
                 p.precomputed.sfc_conditions.ρ_flux_h_tot,
             ).components.data.:1
     else
-<<<<<<< HEAD
         F_turb = T_sfc .* FT(0)  # zero field with same structure as surface fields
     end
 
@@ -242,20 +215,11 @@
     println("  F_atm (total) = $(parent(F_atm)[1]) W/m²")
 
     # 3. Idealized Q-fluxes (ocean heat flux divergence)
-=======
-        turb_e_flux_sfc_to_atm = 0
-    end
-
-    # 3. Idealized Q-fluxes (parameterization of horizontal ocean energy flux divergence),
-    # following Merlis et al. (2013), "Hadley Circulation Response to Orbital Precession. 
-    # Part II: Subtropical Continent.", J. Climate, 26, https://doi.org/10.1175/JCLI-D-12-00149.1
->>>>>>> 6eefc8cb
     if q_flux_enabled
         ϕ₀ = slab.ϕ₀
         Q₀ = slab.Q₀
         ϕ = deg2rad.(Fields.level(Fields.coordinate_field(Y.f).lat, half))
         ϕ₀ʳ = FT(deg2rad(ϕ₀))
-<<<<<<< HEAD
         ocean_qflux = @. Q₀ * (1 - 2ϕ^2 / ϕ₀ʳ^2) * exp(-(ϕ^2 / ϕ₀ʳ^2)) / cos(ϕ)
     else
         ocean_qflux = T_sfc .* FT(0)  # zero field with same structure as surface fields
@@ -443,27 +407,6 @@
     println("    T_sfc_new (target) = $(parent(T_sfc_new)[1]) K")
     println("    τ_relax = $τ_relax s")
     println("="^50)
-=======
-        Q = @. Q₀ * (1 - 2ϕ^2 / ϕ₀ʳ^2) * exp(-(ϕ^2 / ϕ₀ʳ^2)) / cos(ϕ)
-    else
-        Q = FT(0)
-    end
-
-    # 4. Energy tendency due to precipitation accumulation        
-    if !(p.atmos.moisture_model isa DryModel)
-
-        pet = p.conservation_check.col_integrated_precip_energy_tendency
-
-    else
-        pet = FT(0)
-    end
-
-    # Total energy tendency for surface temperature:
-    # dT/dt = -(NetRad_upward + TurbFlux_sfc_to_atm + Q_div - PrecipEnergySource) / HeatCapacity
-    @. Yₜ.sfc.T -=
-        (sfc_rad_e_flux + turb_e_flux_sfc_to_atm + Q + pet) /
-        surface_heat_capacity_per_area
->>>>>>> 6eefc8cb
 
     # --- WATER BALANCE (if moisture is active) ---
     if !(p.atmos.moisture_model isa DryModel)
@@ -474,7 +417,6 @@
                     p.precomputed.sfc_conditions.ρ_flux_q_tot,
                 ).components.data.:1
         else
-<<<<<<< HEAD
             sfc_turb_w_flux = T_sfc .* FT(0)  # zero field with same structure as surface fields
         end
 
@@ -632,23 +574,4 @@
     @. Yₜ.sfc.T = (T_sfc - Y.sfc.T) / FT(Δt)
     @. Yₜ.sfc.water = 0 # water tendency not implemented yet
 
-=======
-            sfc_turb_w_flux = 0
-        end
-
-        # 2. Precipitation (rain and snow, defined negative downward, so positive flux 
-        # from surface to atmosphere)
-        P_liq = p.precomputed.surface_rain_flux
-        P_snow = p.precomputed.surface_snow_flux
-
-        # Total water tendency for surface water:
-        # d(water)/dt = -(Precip_up + Precip_snow_up + TurbFlux_water_atm_to_sfc) [kg/m²/s]
-        @. Yₜ.sfc.water -= P_liq + P_snow + sfc_turb_w_flux
-    end
-
-    # --- SEA-ICE THICKNESS BALANCE ---
-    # Placeholder for sea-ice thermodynamics: track ice thickness as prognostic.
-    # For now, we set the tendency to zero until a physical model is added.
-    @. Yₜ.sfc.h_ice += 0
->>>>>>> 6eefc8cb
 end