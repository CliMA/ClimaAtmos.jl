--- conflicted
+++ resolved
@@ -199,13 +199,8 @@
     units = "s^-1",
     comments = "Vertical component of relative vorticity",
     compute! = (out, state, cache, time) -> begin
-<<<<<<< HEAD
-        vort = @. w_component.(Geometry.WVector.(cache.precomputed.ᶜu))
-        vort = @. w_component.(Geometry.WVector(curlₕ(cache.precomputed.ᶜu)))
-=======
         vort = @. w_component.(Geometry.WVector(curlₕ(cache.precomputed.ᶜu)))
         # We need to ensure smoothness, so we call DSS
->>>>>>> 5aa69a7c
         Spaces.weighted_dss!(vort)
         if isnothing(out)
             return copy(vort)
@@ -511,32 +506,6 @@
         else
             out .=
                 TD.air_temperature.(
-                    thermo_params,
-                    cache.precomputed.sfc_conditions.ts,
-                )
-        end
-    end,
-)
-
-###
-# Surface pressure (2d)
-###
-add_diagnostic_variable!(
-    short_name = "ps",
-    long_name = "Surface Air Pressure",
-    standard_name = "surface_pressure",
-    units = "Pa",
-    comments = "Pressure of the lower boundary of the atmosphere",
-    compute! = (out, state, cache, time) -> begin
-        thermo_params = CAP.thermodynamics_params(cache.params)
-        if isnothing(out)
-            return TD.air_pressure.(
-                thermo_params,
-                cache.precomputed.sfc_conditions.ts,
-            )
-        else
-            out .=
-                TD.air_pressure.(
                     thermo_params,
                     cache.precomputed.sfc_conditions.ts,
                 )
