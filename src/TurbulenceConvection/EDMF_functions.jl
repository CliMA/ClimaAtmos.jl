--- conflicted
+++ resolved
@@ -783,8 +783,9 @@
 
         @. tends_w = -(∇f(wvec(LBC(w * w_up))))
         @. tends_w +=
-            w * I0f(entr_w) * (w_en -  w_up) +
-            I0f(buoy) + nh_pressure / (ρ_f * Iaf(max(a_up, a_min)))
+            w * I0f(entr_w) * (w_en - w_up) +
+            I0f(buoy) +
+            nh_pressure / (ρ_f * Iaf(max(a_up, a_min)))
         tends_w[kf_surf] = 0
     end
 
@@ -839,13 +840,8 @@
         @. prog_up_f[i].w = max.(prog_up_f[i].w, 0)
         a_up_bcs = a_up_boundary_conditions(surf, edmf, i)
         If = CCO.InterpolateC2F(; a_up_bcs...)
-<<<<<<< HEAD
         @. prog_up_f[i].w =
-            Int(If(prog_up[i].ρarea) >= ρ_f * a_min) * prog_up_f[i].w
-=======
-        @. prog_up_f[i].ρaw =
-            Int(If(prog_up[i].ρarea) >= ρ_f * a_min) * prog_up_f[i].ρaw
->>>>>>> 65e6a80a
+            ifelse(If(prog_up[i].ρarea) >= ρ_f * a_min, prog_up_f[i].w, FT(0))
     end
 
     @inbounds for k in real_center_indices(grid)
@@ -880,19 +876,11 @@
     Ic = CCO.InterpolateF2C()
     @inbounds for i in 1:N_up
         @. prog_up[i].ρarea =
-<<<<<<< HEAD
             ifelse(Ic(prog_up_f[i].w) <= 0, FT(0), prog_up[i].ρarea)
         @. prog_up[i].ρaθ_liq_ice =
             ifelse(Ic(prog_up_f[i].w) <= 0, FT(0), prog_up[i].ρaθ_liq_ice)
         @. prog_up[i].ρaq_tot =
             ifelse(Ic(prog_up_f[i].w) <= 0, FT(0), prog_up[i].ρaq_tot)
-=======
-            ifelse(Ic(prog_up_f[i].ρaw) <= 0, FT(0), prog_up[i].ρarea)
-        @. prog_up[i].ρaθ_liq_ice =
-            ifelse(Ic(prog_up_f[i].ρaw) <= 0, FT(0), prog_up[i].ρaθ_liq_ice)
-        @. prog_up[i].ρaq_tot =
-            ifelse(Ic(prog_up_f[i].ρaw) <= 0, FT(0), prog_up[i].ρaq_tot)
->>>>>>> 65e6a80a
 
         θ_surf = θ_surface_bc(surf, grid, state, edmf, i, param_set)
         q_surf = q_surface_bc(surf, grid, state, edmf, i)
