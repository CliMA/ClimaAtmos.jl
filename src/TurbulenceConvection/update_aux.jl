function update_aux!(
    edmf::EDMFModel,
    grid::Grid,
    state::State,
    surf,
    param_set::APS,
    t::Real,
    Δt::Real,
)
    #####
    ##### Unpack common variables
    #####

    a_bulk_bcs = a_bulk_boundary_conditions(surf, edmf)
    Ifb = CCO.InterpolateC2F(; a_bulk_bcs...)
    thermo_params = TCP.thermodynamics_params(param_set)
    microphys_params = TCP.microphysics_params(param_set)
    N_up = n_updrafts(edmf)
    kc_surf = kc_surface(grid)
    kf_surf = kf_surface(grid)
    c_m = mixing_length_params(edmf).c_m
    KM = center_aux_turbconv(state).KM
    KH = center_aux_turbconv(state).KH
    oblength = obukhov_length(surf)
    FT = float_type(state)
    prog_gm = center_prog_grid_mean(state)
    prog_gm_f = face_prog_grid_mean(state)
    aux_up = center_aux_updrafts(state)
    aux_up_f = face_aux_updrafts(state)
    aux_en = center_aux_environment(state)
    aux_en_f = face_aux_environment(state)
    aux_gm = center_aux_grid_mean(state)
    aux_gm_f = face_aux_grid_mean(state)
    aux_tc_f = face_aux_turbconv(state)
    aux_tc = center_aux_turbconv(state)
    aux_bulk = center_aux_bulk(state)
    prog_en = center_prog_environment(state)
    prog_up = center_prog_updrafts(state)
    prog_up_f = face_prog_updrafts(state)
    ρ_f = aux_gm_f.ρ
    p_c = center_aux_grid_mean_p(state)
    ρ_c = prog_gm.ρ
    zc = Fields.coordinate_field(axes(ρ_c)).z
    aux_en_unsat = aux_en.unsat
    aux_en_sat = aux_en.sat
    m_entr_detr = aux_tc.ϕ_temporary
    ∇m_entr_detr = aux_tc.ψ_temporary
    wvec = CC.Geometry.WVector
    max_area = edmf.max_area
    ts_gm = center_aux_grid_mean_ts(state)
    ts_env = center_aux_environment(state).ts
    e_kin = center_aux_grid_mean_e_kin(state)

    prog_gm_uₕ = grid_mean_uₕ(state)
    Ic = CCO.InterpolateF2C()
    #####
    ##### center variables
    #####
    C123 = CCG.Covariant123Vector

    @inbounds for i in 1:N_up
        @. aux_up[i].e_kin =
            LA.norm_sqr(
                C123(prog_gm_uₕ) + C123(Ic(CCG.WVector(prog_up_f[i].w))),
            ) / 2
    end

    e_pot(z) = geopotential(thermo_params, z)
    thresh_area(prog_up, ρ_c) = prog_up[i].ρarea / ρ_c[k] >= edmf.minimum_area
    @inbounds for i in 1:N_up
        @. aux_up[i].θ_liq_ice = ifelse(
            prog_up[i].ρarea / ρ_c >= edmf.minimum_area,
            prog_up[i].ρaθ_liq_ice / prog_up[i].ρarea,
            aux_gm.θ_liq_ice,
        )
        @. aux_up[i].q_tot = ifelse(
            prog_up[i].ρarea / ρ_c >= edmf.minimum_area,
            prog_up[i].ρaq_tot / prog_up[i].ρarea,
            aux_gm.q_tot,
        )
        @. aux_up[i].area = ifelse(
            prog_up[i].ρarea / ρ_c >= edmf.minimum_area,
            prog_up[i].ρarea / ρ_c,
            0,
        )
        @. aux_up[i].e_kin = ifelse(
            prog_up[i].ρarea / ρ_c >= edmf.minimum_area,
            aux_up[i].e_kin,
            e_kin,
        )
        #####
        ##### Set primitive variables
        #####
<<<<<<< HEAD
        e_pot = geopotential(thermo_params, grid.zc.z[k])
        @inbounds for i in 1:N_up
            if prog_up[i].ρarea[k] / ρ_c[k] >= edmf.minimum_area
                aux_up[i].e_tot[k] =
                    prog_up[i].ρae_tot[k] / prog_up[i].ρarea[k]
                aux_up[i].q_tot[k] = prog_up[i].ρaq_tot[k] / prog_up[i].ρarea[k]
                aux_up[i].area[k] = prog_up[i].ρarea[k] / ρ_c[k]
            else
                aux_up[i].e_tot[k] = aux_gm.e_tot[k]
                aux_up[i].q_tot[k] = aux_gm.q_tot[k]
                aux_up[i].area[k] = 0
                aux_up[i].e_kin[k] = e_kin[k]
            end
            e_int = aux_up[i].e_tot[k] - aux_up[i].e_kin[k] - e_pot
            ts_up_i = TD.PhaseEquil_peq(
            #ts_up_i = if edmf.moisture_model isa DryModel
            #    TD.PhaseDry_pθ(thermo_params, p_c[k], aux_up[i].θ_liq_ice[k])
            #elseif edmf.moisture_model isa EquilMoistModel
            #    TD.PhaseEquil_pθq(
                    thermo_params,
                    p_c[k],
                    e_int,
                    aux_up[i].q_tot[k],
                )
            aux_up[i].θ_liq_ice[k] = TD.liquid_ice_pottemp(thermo_params, ts_up_i)
            #elseif edmf.moisture_model isa NonEquilMoistModel
            #    error("Unsupported moisture model")
            #end
            #aux_up[i].e_tot[k] = TD.total_energy(
            #    thermo_params,
            #    ts_up_i,
            #    aux_up[i].e_kin[k],
            #    e_pot,
            #)
            aux_up[i].h_tot[k] = TD.total_specific_enthalpy(
=======
        if edmf.moisture_model isa DryModel
            @. aux_up[i].ts =
                TD.PhaseDry_pθ(thermo_params, p_c, aux_up[i].θ_liq_ice)
        elseif edmf.moisture_model isa EquilMoistModel
            @. aux_up[i].ts = TD.PhaseEquil_pθq(
>>>>>>> f86f2949
                thermo_params,
                p_c,
                aux_up[i].θ_liq_ice,
                aux_up[i].q_tot,
            )
        elseif edmf.moisture_model isa NonEquilMoistModel
            error("Unsupported moisture model")
        end

        ts_up = aux_up[i].ts
        @. aux_up[i].e_tot =
            TD.total_energy(thermo_params, ts_up, aux_up[i].e_kin, e_pot(zc))
        @. aux_up[i].h_tot =
            TD.total_specific_enthalpy(thermo_params, ts_up, aux_up[i].e_tot)
        @. aux_up[i].q_liq = TD.liquid_specific_humidity(thermo_params, ts_up)
        @. aux_up[i].q_ice = TD.ice_specific_humidity(thermo_params, ts_up)
        @. aux_up[i].T = TD.air_temperature(thermo_params, ts_up)
        @. aux_up[i].RH = TD.relative_humidity(thermo_params, ts_up)

    end
    #####
    ##### compute bulk
    #####
    @. aux_bulk.area = 0
    @inbounds for i in 1:N_up
        @. aux_bulk.area += aux_up[i].area
    end

    @. aux_bulk.q_tot = 0
    @. aux_bulk.h_tot = 0
    @inbounds for i in 1:N_up
        @. aux_bulk.q_tot += aux_up[i].area * aux_up[i].q_tot / aux_bulk.area
        @. aux_bulk.h_tot += aux_up[i].area * aux_up[i].h_tot / aux_bulk.area
    end
    @inbounds for i in 1:N_up
        @. aux_bulk.q_tot =
            ifelse(aux_bulk.area > 0, aux_bulk.q_tot, aux_gm.q_tot)
        @. aux_bulk.h_tot =
            ifelse(aux_bulk.area > 0, aux_bulk.h_tot, aux_gm.h_tot)
    end

    @. aux_en.area = 1 - aux_bulk.area
    @. aux_en.tke = prog_en.ρatke / (ρ_c * aux_en.area)

    @. aux_en_f.w = prog_gm_f.w / (1 - Ifb(aux_bulk.area))
    @inbounds for i in 1:N_up
        @. aux_en_f.w -=
            Ifb(aux_up[i].area) * prog_up_f[i].w / (1 - Ifb(aux_bulk.area))
    end

    @. aux_en.e_kin =
        LA.norm_sqr(C123(prog_gm_uₕ) + C123(Ic(wvec(aux_en_f.w)))) / 2

    #####
    ##### decompose_environment
    #####
    val1(aux_bulk) = 1 / (1 - aux_bulk.area)
    val2(aux_bulk) = aux_bulk.area * val1(aux_bulk)
    #Yair - this is here to prevent negative QT
    @. aux_en.q_tot =
        max(val1(aux_bulk) * aux_gm.q_tot - val2(aux_bulk) * aux_bulk.q_tot, 0)
    @. aux_en.h_tot =
        val1(aux_bulk) * aux_gm.h_tot - val2(aux_bulk) * aux_bulk.h_tot

    if edmf.moisture_model isa DryModel
        @. aux_en.ts = TD.PhaseDry_ph(
            thermo_params,
            p_c,
            enthalpy(aux_en.h_tot, e_pot(zc), aux_en.e_kin),
        )
    elseif edmf.moisture_model isa EquilMoistModel
        @. aux_en.ts = TD.PhaseEquil_phq(
            thermo_params,
            p_c,
            enthalpy(aux_en.h_tot, e_pot(zc), aux_en.e_kin),
            aux_en.q_tot,
        )
    elseif edmf.moisture_model isa NonEquilMoistModel
        error("Add support got non-equilibrium thermo states")
    end
    ts_en = aux_en.ts
    @. aux_en.θ_liq_ice = TD.liquid_ice_pottemp(thermo_params, ts_en)
    @. aux_en.e_tot =
        TD.total_energy(thermo_params, ts_en, aux_en.e_kin, e_pot(zc))
    @. aux_en.T = TD.air_temperature(thermo_params, ts_en)
    @. aux_en.θ_virt = TD.virtual_pottemp(thermo_params, ts_en)
    @. aux_en.θ_dry = TD.dry_pottemp(thermo_params, ts_en)
    @. aux_en.q_liq = TD.liquid_specific_humidity(thermo_params, ts_en)
    @. aux_en.q_ice = TD.ice_specific_humidity(thermo_params, ts_en)
    @. aux_en.RH = TD.relative_humidity(thermo_params, ts_en)

    microphysics(state, edmf, edmf.precip_model, Δt, param_set)

    # compute the buoyancy
    LBF_ρ = CCO.LeftBiasedC2F(; bottom = CCO.SetValue(ρ_f[kf_surf]))
    #LBF_ρ = CCO.LeftBiasedC2F(; bottom = CCO.SetValue(ρ_c[kc_surf]))
    LBF_a = CCO.LeftBiasedC2F(; bottom = CCO.SetValue(edmf.surface_area))
    @. aux_en_f.buoy = buoyancy_c(
        thermo_params,
        ρ_f,
        LBF_ρ(TD.air_density(thermo_params, aux_en.ts)),
    )
    @inbounds for i in 1:N_up
        @. aux_up_f[i].buoy = buoyancy_c(
            thermo_params,
            ρ_f,
            LBF_ρ(TD.air_density(thermo_params, aux_up[i].ts)),
        )
    end
    @. aux_gm_f.buoy = (1.0 - LBF_a(aux_bulk.area)) * aux_en_f.buoy
    @inbounds for i in 1:N_up
        @. aux_gm_f.buoy += LBF_a(aux_up[i].area) * aux_up_f[i].buoy
    end
    @inbounds for i in 1:N_up
        @. aux_up_f[i].buoy -= aux_gm_f.buoy
    end
    # Only needed for diagnostics/plotting
    @. aux_en_f.buoy -= aux_gm_f.buoy
    @. aux_tc_f.bulk.buoy_up1 = aux_up_f[1].buoy


    #####
    ##### compute bulk thermodynamics
    #####
    @. aux_bulk.q_liq = 0
    @. aux_bulk.q_ice = 0
    @. aux_bulk.T = 0
    @inbounds for i in 1:N_up
        @. aux_bulk.q_liq += aux_up[i].area * aux_up[i].q_liq / aux_bulk.area
        @. aux_bulk.q_ice += aux_up[i].area * aux_up[i].q_ice / aux_bulk.area
        @. aux_bulk.T += aux_up[i].area * aux_up[i].T / aux_bulk.area
    end
    @. aux_bulk.q_liq = ifelse(aux_bulk.area > 0, aux_bulk.q_liq, 0)
    @. aux_bulk.q_ice = ifelse(aux_bulk.area > 0, aux_bulk.q_ice, 0)
    @. aux_bulk.T = ifelse(aux_bulk.area > 0, aux_bulk.T, aux_en.T)

    #####
    ##### update_GMV_diagnostics
    #####
    @. aux_gm.q_liq =
        aux_bulk.area * aux_bulk.q_liq + (1 - aux_bulk.area) * aux_en.q_liq
    @. aux_gm.q_ice =
        aux_bulk.area * aux_bulk.q_ice + (1 - aux_bulk.area) * aux_en.q_ice
    @. aux_gm.T = aux_bulk.area * aux_bulk.T + (1 - aux_bulk.area) * aux_en.T

    @. aux_bulk.cloud_fraction = ifelse(
        TD.has_condensate(aux_bulk.q_liq + aux_bulk.q_ice) &&
        aux_bulk.area > 1e-3,
        1,
        0,
    )

    @. aux_gm.tke = aux_en.area * aux_en.tke
    @. aux_gm.tke +=
        0.5 *
        aux_en.area *
        LA.norm_sqr(C123(Ic(wvec(aux_en_f.w - prog_gm_f.w))))
    @inbounds for i in 1:N_up
        @. aux_gm.tke +=
            0.5 *
            aux_up[i].area *
            LA.norm_sqr(C123(Ic(wvec(prog_up_f[i].w - prog_gm_f.w))))
    end

    #####
    ##### face variables: diagnose primitive, diagnose env and compute bulk
    #####
    parent(aux_tc_f.bulk.w) .= 0
    @inbounds for i in 1:N_up
        a_up = aux_up[i].area
        a_up_bcs = a_up_boundary_conditions(surf, edmf, i)
        Ifu = CCO.InterpolateC2F(; a_up_bcs...)
        @. aux_tc_f.bulk.w += ifelse(
            Ifb(aux_bulk.area) > 0,
            Ifu(a_up) * prog_up_f[i].w / Ifb(aux_bulk.area),
            CCG.Covariant3Vector(FT(0)),
        )
    end

    #####
    ##### compute_updraft_closures
    #####
    # entrainment and detrainment
    @inbounds for i in 1:N_up
        @. aux_up[i].entr = FT(5e-4)
        @. aux_up[i].detr = pi_groups_detrainment!(
            aux_gm.tke,
            aux_up[i].area,
            aux_up[i].RH,
            aux_en.area,
            aux_en.tke,
            aux_en.RH,
        )
    end
    # updraft pressure
    # TODO @. aux_up_f[i].nh_pressure = compute_nh_pressure(...)
    compute_nh_pressure!(state, edmf, surf)

    #####
    ##### compute_eddy_diffusivities_tke
    #####

    # Subdomain exchange term
    Ic = CCO.InterpolateF2C()
    b_exch = center_aux_turbconv(state).b_exch
    parent(b_exch) .= 0
    w_en = aux_en_f.w
    @inbounds for i in 1:N_up
        w_up = prog_up_f[i].w
        @. b_exch +=
            aux_up[i].area *
            Ic(wcomponent(CCG.WVector(w_up))) *
            aux_up[i].detr / aux_en.area *
            (1 / 2 * (Ic(wcomponent(CCG.WVector(w_up - w_en))))^2 - aux_en.tke)
    end

    Shear² = center_aux_turbconv(state).Shear²
    ∂qt∂z = center_aux_turbconv(state).∂qt∂z
    ∂θl∂z = center_aux_turbconv(state).∂θl∂z
    ∂θv∂z = center_aux_turbconv(state).∂θv∂z
    ∂qt∂z_sat = center_aux_turbconv(state).∂qt∂z_sat
    ∂θl∂z_sat = center_aux_turbconv(state).∂θl∂z_sat
    ∂θv∂z_unsat = center_aux_turbconv(state).∂θv∂z_unsat

    ∇0_bcs = (; bottom = CCO.Extrapolate(), top = CCO.Extrapolate())
    If0 = CCO.InterpolateC2F(; ∇0_bcs...)
    uvw = face_aux_turbconv(state).uvw

    uₕ_gm = grid_mean_uₕ(state)
    w_en = aux_en_f.w
    # compute shear
    k̂ = center_aux_turbconv(state).k̂

    # TODO: Will need to be changed with topography
    local_geometry = CC.Fields.local_geometry_field(axes(ρ_c))
    @. k̂ = CCG.Contravariant3Vector(CCG.WVector(FT(1)), local_geometry)
    Ifuₕ = uₕ_bcs()
    ∇uvw = CCO.GradientF2C()
    @. uvw = C123(Ifuₕ(uₕ_gm)) + C123(CCG.WVector(w_en))
    @. Shear² = LA.norm_sqr(adjoint(∇uvw(uvw)) * k̂)

    ∇c = CCO.DivergenceF2C()
    q_tot_en = aux_en.q_tot
    θ_liq_ice_en = aux_en.θ_liq_ice
    θ_virt_en = aux_en.θ_virt
    @. ∂qt∂z = ∇c(wvec(If0(q_tot_en)))
    @. ∂θl∂z = ∇c(wvec(If0(θ_liq_ice_en)))
    @. ∂θv∂z = ∇c(wvec(If0(θ_virt_en)))

    # Second order approximation: Use dry and cloudy environmental fields.
    cf = aux_en.cloud_fraction
    shm = copy(cf)
    pshm = parent(shm)
    shrink_mask!(pshm, vec(cf))
    mix_len_params = mixing_length_params(edmf)

    # Since NaN*0 ≠ 0, we need to conditionally replace
    # our gradients by their default values.
    @. ∂qt∂z_sat = ∇c(wvec(If0(aux_en_sat.q_tot)))
    @. ∂θl∂z_sat = ∇c(wvec(If0(aux_en_sat.θ_liq_ice)))
    @. ∂θv∂z_unsat = ∇c(wvec(If0(aux_en_unsat.θ_virt)))
    @. ∂qt∂z_sat = ifelse(shm == 0, ∂qt∂z, ∂qt∂z_sat)
    @. ∂θl∂z_sat = ifelse(shm == 0, ∂θl∂z, ∂θl∂z_sat)
    @. ∂θv∂z_unsat = ifelse(shm == 0, ∂θv∂z, ∂θv∂z_unsat)

    bg = center_aux_turbconv(state).buoy_grad

    # buoyancy_gradients
    if edmf.bg_closure isa BuoyGradMean
        # First order approximation: Use environmental mean fields.
        @. bg = buoyancy_gradients(
            param_set,
            edmf.moisture_model,
            EnvBuoyGrad(
                edmf.bg_closure,
                aux_en.T,                                          # t_sat
                TD.vapor_specific_humidity(thermo_params, ts_env), # qv_sat
                aux_en.q_tot,                                      # qt_sat
                aux_en.θ_dry,                                      # θ_sat
                aux_en.θ_liq_ice,                                  # θ_liq_ice_sat
                ∂θv∂z,                                             # ∂θv∂z_unsat
                ∂qt∂z,                                             # ∂qt∂z_sat
                ∂θl∂z,                                             # ∂θl∂z_sat
                p_c,                                               # p
                aux_en.cloud_fraction,                             # en_cld_frac
                ρ_c,                                               # ρ
            ),
        )
    elseif edmf.bg_closure isa BuoyGradQuadratures
        @. bg = buoyancy_gradients(
            param_set,
            edmf.moisture_model,
            EnvBuoyGrad(
                edmf.bg_closure,
                aux_en_sat.T,          # t_sat
                aux_en_sat.q_vap,      # qv_sat
                aux_en_sat.q_tot,      # qt_sat
                aux_en_sat.θ_dry,      # θ_sat
                aux_en_sat.θ_liq_ice,  # θ_liq_ice_sat
                ∂θv∂z_unsat,           # ∂θv∂z_unsat
                ∂qt∂z_sat,             # ∂qt∂z_sat
                ∂θl∂z_sat,             # ∂θl∂z_sat
                p_c,                   # p
                aux_en.cloud_fraction, # en_cld_frac
                ρ_c,                   # ρ
            ),
        )
    else
        error(
            "Something went wrong. The buoyancy gradient model is not specified",
        )
    end

    # Limiting stratification scale (Deardorff, 1976)
    # compute ∇Ri and Pr
    @. aux_tc.prandtl_nvec = turbulent_Prandtl_number(
        mix_len_params,
        oblength,
        gradient_Richardson_number(
            mix_len_params,
            bg.∂b∂z,
            Shear²,
            FT(eps(FT)),
        ),
    )

    tke_surf = aux_en.tke[kc_surf]
    ustar_surf = get_ustar(surf)

    @. aux_tc.mixing_length = mixing_length(
        mix_len_params,
        param_set,
        MinDisspLen{FT}(
            zc,                  # z
            oblength,            # obukhov_length
            tke_surf,            # tke_surf
            ustar_surf,          # ustar
            aux_tc.prandtl_nvec, # Pr
            p_c,                 # p
            bg,                  # ∇b
            Shear²,              # Shear²
            aux_en.tke,          # tke
            b_exch,              # b_exch
        ),
    )

    @. KM = c_m * aux_tc.mixing_length * sqrt(max(aux_en.tke, 0))
    @. KH = KM / aux_tc.prandtl_nvec

    compute_diffusive_fluxes(edmf, grid, state, surf, param_set)

    compute_precipitation_formation_tendencies(
        state,
        edmf,
        edmf.precip_model,
        Δt,
        param_set,
    )
    return nothing
end<|MERGE_RESOLUTION|>--- conflicted
+++ resolved
@@ -91,7 +91,6 @@
         #####
         ##### Set primitive variables
         #####
-<<<<<<< HEAD
         e_pot = geopotential(thermo_params, grid.zc.z[k])
         @inbounds for i in 1:N_up
             if prog_up[i].ρarea[k] / ρ_c[k] >= edmf.minimum_area
@@ -127,17 +126,9 @@
             #    e_pot,
             #)
             aux_up[i].h_tot[k] = TD.total_specific_enthalpy(
-=======
-        if edmf.moisture_model isa DryModel
-            @. aux_up[i].ts =
-                TD.PhaseDry_pθ(thermo_params, p_c, aux_up[i].θ_liq_ice)
-        elseif edmf.moisture_model isa EquilMoistModel
-            @. aux_up[i].ts = TD.PhaseEquil_pθq(
->>>>>>> f86f2949
                 thermo_params,
-                p_c,
-                aux_up[i].θ_liq_ice,
-                aux_up[i].q_tot,
+                ts_up_i,
+                aux_up[i].e_tot[k],
             )
         elseif edmf.moisture_model isa NonEquilMoistModel
             error("Unsupported moisture model")
