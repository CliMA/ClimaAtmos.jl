--- conflicted
+++ resolved
@@ -430,7 +430,6 @@
 
     energy_flux = (; ρ_flux_h_tot = vector_from_component(shf + lhf, z))
 
-<<<<<<< HEAD
     moisture_flux =
         atmos.moisture_model isa DryModel ? (;) :
         (;
@@ -438,10 +437,6 @@
         ρ_flux_q_liq = vector_from_component(0, z),
         ρ_flux_q_ice = vector_from_component(0, z), # hacky
         )
-=======
-    # NOTE: Technically, ρ_flux_q_tot is not needed when the model is Dry ...
-    moisture_flux = (; ρ_flux_q_tot = vector_from_component(evaporation, z))
->>>>>>> 76a35c69
 
     return (;
         ts,
@@ -480,18 +475,12 @@
 """
 function surface_conditions_type(atmos, ::Type{FT}) where {FT}
     energy_flux_names = (:ρ_flux_h_tot,)
-<<<<<<< HEAD
     moisture_flux_names =
         atmos.moisture_model isa DryModel ? () : (
             :ρ_flux_q_tot,
             :ρ_flux_q_liq,
             :ρ_flux_q_ice,
             )
-=======
-    # NOTE: Technically ρ_flux_q_tot is not really needed for a dry model, but
-    # SF always has evaporation
-    moisture_flux_names = (:ρ_flux_q_tot,)
->>>>>>> 76a35c69
     names = (
         :ts,
         :ustar,
