"""
    atmos_state(local_state, atmos_model, center_space, face_space)

Allocates and sets the state of an `AtmosModel`, given a pointwise function of
the form `local_state(local_geometry)::LocalState`. Converts the generic state
at every point into a state that is specific to the given `AtmosModel` by
calling the `atmos_center_variables` and `atmos_face_variables` functions.

The result of the `local_state` function is never actually allocated, so the
`LocalState` struct does not necessarily need to be limited in size.
"""
atmos_state(local_state, atmos_model, center_space, face_space) =
    Fields.FieldVector(;
        c = atmos_center_variables.(
            local_state.(Fields.local_geometry_field(center_space)),
            atmos_model,
        ),
        f = atmos_face_variables.(
            local_state.(Fields.local_geometry_field(face_space)),
            atmos_model,
        ),
    )

"""
    atmos_center_variables(ls, atmos_model)

Generates all of the variables the given `AtmosModel` requires at a cell center,
based on the `LocalState` at that cell center. Ensures that all of the nonzero
values in the `LocalState` can be handled by the `AtmosModel`, throwing an error
if this is not the case.

In order to extend this function to new sub-models, add more functions of the
form `variables(ls, model, args...)`, where `args` can be used for dispatch or
for avoiding duplicate computations.
"""
function atmos_center_variables(ls, atmos_model)
    gs_vars = grid_scale_center_variables(ls, atmos_model)
    sgs_vars =
        turbconv_center_variables(ls, atmos_model.turbconv_model, gs_vars)
    return (; gs_vars..., sgs_vars...)
end

"""
    atmos_face_variables(ls, atmos_model)

Like `atmos_center_variables`, but for cell faces.
"""
atmos_face_variables(ls, atmos_model) = (;
    w = Geometry.project(Geometry.Covariant3Axis(), ls.velocity, ls.geometry),
    turbconv_face_variables(ls, atmos_model.turbconv_model)...,
)

grid_scale_center_variables(ls, atmos_model) = (;
    ρ = ls.ρ,
    uₕ = Geometry.project(Geometry.Covariant12Axis(), ls.velocity, ls.geometry),
    energy_variables(ls, atmos_model.energy_form)...,
    moisture_variables(ls, atmos_model.moisture_model)...,
    precip_variables(ls, atmos_model.precip_model, atmos_model.perf_mode)...,
)

# TODO: Rename ρθ to ρθ_liq_ice.
energy_variables(ls, ::PotentialTemperature) =
    (; ρθ = ls.ρ * TD.liquid_ice_pottemp(ls.thermo_params, ls.thermo_state))
energy_variables(ls, ::TotalEnergy) = (;
    ρe_tot = ls.ρ * (
        TD.internal_energy(ls.thermo_params, ls.thermo_state) +
        norm_sqr(ls.velocity) / 2 +
        CAP.grav(ls.params) * ls.geometry.coordinates.z
    )
)

function moisture_variables(ls, ::DryModel)
    @assert ls.thermo_state isa TD.AbstractPhaseDry
    return (;)
end
function moisture_variables(ls, ::EquilMoistModel)
    @assert !(ls.thermo_state isa TD.AbstractPhaseNonEquil)
    return (;
        ρq_tot = ls.ρ *
                 TD.total_specific_humidity(ls.thermo_params, ls.thermo_state)
    )
end
moisture_variables(ls, ::NonEquilMoistModel) = (;
    ρq_tot = ls.ρ *
             TD.total_specific_humidity(ls.thermo_params, ls.thermo_state),
    ρq_liq = ls.ρ *
             TD.liquid_specific_humidity(ls.thermo_params, ls.thermo_state),
    ρq_ice = ls.ρ * TD.ice_specific_humidity(ls.thermo_params, ls.thermo_state),
)

# TODO: Remove perf_mode. Currently, adding tracers hurts performance.
precip_variables(ls, ::NoPrecipitation, ::PerfStandard) = (;)
precip_variables(ls, ::Microphysics0Moment, ::PerfStandard) = (;)
precip_variables(ls, ::Microphysics1Moment, ::PerfStandard) =
    (; ρq_rai = zero(eltype(ls)), ρq_sno = zero(eltype(ls)))
precip_variables(ls, _, ::PerfExperimental) =
    (; ρq_rai = zero(eltype(ls)), ρq_sno = zero(eltype(ls)))

# We can use paper-based cases for LES type configurations (no TKE)
<<<<<<< HEAD
# or SGS type configurations (initial TKE needed)
turbconv_center_variables(ls, ::Nothing) = (;)
function turbconv_center_variables(ls, turbconv_model::TC.EDMFModel)
    ρa = ls.ρ * turbconv_model.minimum_area
    ρaq_tot = ρa * TD.total_specific_humidity(ls.thermo_params, ls.thermo_state)
    ρae_tot = ρa * (
        TD.internal_energy(ls.thermo_params, ls.thermo_state) +
        norm_sqr(ls.velocity) / 2 +
        CAP.grav(ls.params) * ls.geometry.coordinates.z)
    n_up = TC.n_updrafts(turbconv_model)
    ρa_en_tke = (ls.ρ - n_up * ρa) * ls.turbconv_state.tke
    return (;
        turbconv = (;
            en = (; ρatke = ρa_en_tke),
            up = ntuple(_ -> (; ρarea = ρa, ρae_tot, ρaq_tot), Val(n_up)),
        )
    )
=======
# or SGS type configurations (initial TKE needed), so we do not need to assert
# that there is no TKE when there is no turbconv_model.
turbconv_center_variables(ls, ::Nothing, gs_vars) = (;)
function turbconv_center_variables(ls, turbconv_model::TC.EDMFModel, gs_vars)
    n = TC.n_updrafts(turbconv_model)
    a_draft = max(ls.turbconv_state.draft_area, n * turbconv_model.minimum_area)
    ρa = ls.ρ * a_draft / n
    ρaθ_liq_ice = ρa * TD.liquid_ice_pottemp(ls.thermo_params, ls.thermo_state)
    ρaq_tot = ρa * TD.total_specific_humidity(ls.thermo_params, ls.thermo_state)
    en = (; ρatke = (ls.ρ - n * ρa) * ls.turbconv_state.tke)
    up = ntuple(_ -> (; ρarea = ρa, ρaθ_liq_ice, ρaq_tot), Val(n))
    return (; turbconv = (; en, up))
end
function turbconv_center_variables(ls, turbconv_model::EDMFX, gs_vars)
    n = n_mass_flux_subdomains(turbconv_model)
    a_draft = ls.turbconv_state.draft_area
    sgs⁰ = (; ρatke = ls.ρ * (1 - a_draft) * ls.turbconv_state.tke)
    sgsʲs = ntuple(_ -> times_a(gs_vars, a_draft / n), Val(n))
    return (; sgs⁰, sgsʲs)
>>>>>>> f86f2949
end

turbconv_face_variables(ls, ::Nothing) = (;)
turbconv_face_variables(ls, turbconv_model::TC.EDMFModel) = (;
    turbconv = (;
        up = ntuple(
            _ -> (; w = Geometry.Covariant3Vector(zero(eltype(ls)))),
            Val(TC.n_updrafts(turbconv_model)),
        )
    )
)
turbconv_face_variables(ls, turbconv_model::EDMFX) = (;
    sgsʲs = ntuple(
        _ -> (; w = Geometry.Covariant3Vector(zero(eltype(ls)))),
        Val(n_mass_flux_subdomains(turbconv_model)),
    )
)<|MERGE_RESOLUTION|>--- conflicted
+++ resolved
@@ -97,25 +97,6 @@
     (; ρq_rai = zero(eltype(ls)), ρq_sno = zero(eltype(ls)))
 
 # We can use paper-based cases for LES type configurations (no TKE)
-<<<<<<< HEAD
-# or SGS type configurations (initial TKE needed)
-turbconv_center_variables(ls, ::Nothing) = (;)
-function turbconv_center_variables(ls, turbconv_model::TC.EDMFModel)
-    ρa = ls.ρ * turbconv_model.minimum_area
-    ρaq_tot = ρa * TD.total_specific_humidity(ls.thermo_params, ls.thermo_state)
-    ρae_tot = ρa * (
-        TD.internal_energy(ls.thermo_params, ls.thermo_state) +
-        norm_sqr(ls.velocity) / 2 +
-        CAP.grav(ls.params) * ls.geometry.coordinates.z)
-    n_up = TC.n_updrafts(turbconv_model)
-    ρa_en_tke = (ls.ρ - n_up * ρa) * ls.turbconv_state.tke
-    return (;
-        turbconv = (;
-            en = (; ρatke = ρa_en_tke),
-            up = ntuple(_ -> (; ρarea = ρa, ρae_tot, ρaq_tot), Val(n_up)),
-        )
-    )
-=======
 # or SGS type configurations (initial TKE needed), so we do not need to assert
 # that there is no TKE when there is no turbconv_model.
 turbconv_center_variables(ls, ::Nothing, gs_vars) = (;)
@@ -135,7 +116,6 @@
     sgs⁰ = (; ρatke = ls.ρ * (1 - a_draft) * ls.turbconv_state.tke)
     sgsʲs = ntuple(_ -> times_a(gs_vars, a_draft / n), Val(n))
     return (; sgs⁰, sgsʲs)
->>>>>>> f86f2949
 end
 
 turbconv_face_variables(ls, ::Nothing) = (;)
