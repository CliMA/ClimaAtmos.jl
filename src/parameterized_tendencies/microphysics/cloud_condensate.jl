--- conflicted
+++ resolved
@@ -34,11 +34,6 @@
     thp = CAP.thermodynamics_params(params)
     cmc = CAP.microphysics_cloud_params(params)
 
-<<<<<<< HEAD
-    @. Yₜ.c.ρq_liq += cloud_sources(cmc.liquid, thp, ᶜts, max(FT(0), q_rai), dt)
-    @. Yₜ.c.ρq_ice += cloud_sources(cmc.ice, thp, ᶜts, max(FT(0), q_sno), dt)
-=======
     @. Yₜ.c.ρq_liq += Y.c.ρ * cloud_sources(cmc.liquid, thp, ᶜts, q_rai, dt)
     @. Yₜ.c.ρq_ice += Y.c.ρ * cloud_sources(cmc.ice, thp, ᶜts, q_sno, dt)
->>>>>>> 5aa69a7c
 end