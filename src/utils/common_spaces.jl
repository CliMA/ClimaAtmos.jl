--- conflicted
+++ resolved
@@ -96,8 +96,6 @@
         boundary_tags = (:bottom, :top),
     )
 
-    array_type = ClimaComms.array_type(ClimaComms.device());
-
     z_mesh = Meshes.IntervalMesh(z_domain, z_stretch; nelems = z_elem)
     @info "z heights" z_mesh.faces
     device = ClimaComms.device(h_space)
@@ -109,22 +107,13 @@
     if isnothing(surface_warp)
         hypsography = Hypsography.Flat()
     else
-<<<<<<< HEAD
-        z_surface = surface_warp(Fields.coordinate_field(h_space))
-=======
         z_surface = Geometry.ZPoint.(surface_warp(Fields.coordinate_field(h_space)))
->>>>>>> 39de1722
         if topo_smoothing
             Hypsography.diffuse_surface_elevation!(z_surface)
         end
         hypsography = Hypsography.LinearAdaption(z_surface)
     end
     grid = Grids.ExtrudedFiniteDifferenceGrid(h_grid, z_grid, hypsography; deep)
-<<<<<<< HEAD
-=======
-
-    Adapt.adapt(array_type, grid)
->>>>>>> 39de1722
     # TODO: return the grid
     center_space = Spaces.CenterExtrudedFiniteDifferenceSpace(grid)
     face_space = Spaces.FaceExtrudedFiniteDifferenceSpace(grid)
