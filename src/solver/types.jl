import FastGaussQuadrature
import StaticArrays as SA
import Thermodynamics as TD
import Dates

import ClimaUtilities.ClimaArtifacts: @clima_artifact
import LazyArtifacts

abstract type AbstractMoistureModel end
abstract type AbstractMoistModel <: AbstractMoistureModel end
struct DryModel <: AbstractMoistureModel end
struct EquilMoistModel <: AbstractMoistModel end
struct NonEquilMoistModel <: AbstractMoistModel end

abstract type AbstractPrecipitationModel end
struct NoPrecipitation <: AbstractPrecipitationModel end
struct Microphysics0Moment <: AbstractPrecipitationModel end
struct Microphysics1Moment <: AbstractPrecipitationModel end

"""

    AbstractSGSamplingType

How sub-grid scale diagnostic should be sampled in computing cloud fraction.
"""
abstract type AbstractSGSamplingType end

"""
    SGSMean

Use the mean value.
"""
struct SGSMean <: AbstractSGSamplingType end

"""
    SGSQuadrature

Compute the mean as a weighted sum of the Gauss-Hermite quadrature points.
"""
struct SGSQuadrature{N, A, W} <: AbstractSGSamplingType
    a::A  # values
    w::W  # weights
    function SGSQuadrature(::Type{FT}; quadrature_order = 3) where {FT}
        N = quadrature_order
        # TODO: double check this python-> julia translation
        # a, w = np.polynomial.hermite.hermgauss(N)
        a, w = FastGaussQuadrature.gausshermite(N)
        a, w = SA.SVector{N, FT}(a), SA.SVector{N, FT}(w)
        return new{N, typeof(a), typeof(w)}(a, w)
    end
end
quadrature_order(::SGSQuadrature{N}) where {N} = N

"""
    AbstractCloudModel

How to compute the cloud fraction.
"""
abstract type AbstractCloudModel end

"""
    GridScaleCloud

Compute the cloud fraction based on grid mean conditions.
"""
struct GridScaleCloud <: AbstractCloudModel end

"""
    QuadratureCloud

Compute the cloud fraction by sampling over the quadrature points, but without
the EDMF sub-grid scale model.
"""
struct QuadratureCloud{SGQ <: AbstractSGSamplingType} <: AbstractCloudModel
    SG_quad::SGQ
end

"""
    SGSQuadratureCloud

Compute the cloud fraction as a sum of the EDMF environment and updraft
contributions. The EDMF environment cloud fraction is computed by sampling over
the quadrature points.
"""
struct SGSQuadratureCloud{SGQ <: AbstractSGSamplingType} <: AbstractCloudModel
    SG_quad::SGQ
end

abstract type AbstractSST end
struct ZonallySymmetricSST <: AbstractSST end
struct ZonallyAsymmetricSST <: AbstractSST end
struct RCEMIPIISST <: AbstractSST end

abstract type AbstractInsolation end
struct IdealizedInsolation <: AbstractInsolation end
struct TimeVaryingInsolation <: AbstractInsolation
    # TODO: Remove when we can easily go from time to date
    start_date::Dates.DateTime
end
struct RCEMIPIIInsolation <: AbstractInsolation end
struct GCMDrivenInsolation <: AbstractInsolation end

"""
    AbstractOzone

Describe how ozone concentration should be set.
"""
abstract type AbstractOzone end

"""
    IdealizedOzone

Implement a static (not varying in time) idealized ozone profile as described by
`idealized_ozone`.
"""
struct IdealizedOzone <: AbstractOzone end

"""
    PrescribedOzone

Implement a time-varying ozone profile as read from disk.

The CMIP6 forcing dataset is used. For production runs, you should acquire the
high-resolution, multi-year `ozone_concentrations` artifact. If this is not available, a low
resolution, single-year version will be used.

Refer to ClimaArtifacts for more information on how to obtain the artifact.
"""
struct PrescribedOzone <: AbstractOzone end

"""
    AbstractCO2

Describe how CO2 concentration should be set.
"""
abstract type AbstractCO2 end

"""
    FixedCO2

Implement a static CO2 profile as read from disk.

The data used is the one distributed with `RRTMGP.jl`.

By default, this is 397.547 parts per million.

This is the volume mixing ratio.
"""
struct FixedCO2{FT} <: AbstractCO2
    value::FT

    function FixedCO2(; FT = Float64, value = FT(397.547e-6))
        return new{FT}(value)
    end
end

"""
    MuanaLoaCO2

Implement a time-varying CO2 profile as read from disk.

The data from the Mauna Loa CO2 measurements is used. It is a assumed that the
concentration is constant.
"""
struct MaunaLoaCO2 <: AbstractCO2 end

"""
    AbstractCloudInRadiation

Describe how cloud properties should be set in radiation.

This is only relevant for RRTMGP.
"""
abstract type AbstractCloudInRadiation end

"""
    InteractiveCloudInRadiation

Use cloud properties computed in the model
"""
struct InteractiveCloudInRadiation <: AbstractCloudInRadiation end

"""
    PrescribedCloudInRadiation

Use monthly-average cloud properties from ERA5.
"""
struct PrescribedCloudInRadiation <: AbstractCloudInRadiation end

abstract type AbstractSurfaceTemperature end
struct PrescribedSurfaceTemperature <: AbstractSurfaceTemperature end
Base.@kwdef struct PrognosticSurfaceTemperature{FT} <:
                   AbstractSurfaceTemperature
    # optional slab ocean parameters:
    depth_ocean::FT = 40 # ocean mixed layer depth [m]
    ρ_ocean::FT = 1020 # ocean density [kg / m³]
    cp_ocean::FT = 4184 # ocean heat capacity [J/(kg * K)]
    q_flux::Bool = false # use Q-flux (parameterization of horizontal ocean mixing of energy)
    Q₀::FT = -20 # Q-flux maximum mplitude [W/m²]
    ϕ₀::FT = 16 # Q-flux meridional scale [deg]
end

abstract type AbstractHyperdiffusion end
Base.@kwdef struct ClimaHyperdiffusion{FT} <: AbstractHyperdiffusion
    ν₄_vorticity_coeff::FT
    ν₄_scalar_coeff::FT
    divergence_damping_factor::FT
end

abstract type AbstractVerticalDiffusion end
Base.@kwdef struct VerticalDiffusion{DM, FT} <: AbstractVerticalDiffusion
    C_E::FT
end
disable_momentum_vertical_diffusion(::VerticalDiffusion{DM}) where {DM} = DM
Base.@kwdef struct DecayWithHeightDiffusion{DM, FT} <: AbstractVerticalDiffusion
    H::FT
    D₀::FT
end
disable_momentum_vertical_diffusion(::DecayWithHeightDiffusion{DM}) where {DM} =
    DM
disable_momentum_vertical_diffusion(::Nothing) = false

struct SurfaceFlux end

abstract type AbstractSponge end
Base.Broadcast.broadcastable(x::AbstractSponge) = tuple(x)
Base.@kwdef struct ViscousSponge{FT} <: AbstractSponge
    zd::FT
    κ₂::FT
end

abstract type AbstractEddyViscosityModel end
struct SmagorinskyLilly <: AbstractEddyViscosityModel end

Base.@kwdef struct RayleighSponge{FT} <: AbstractSponge
    zd::FT
    α_uₕ::FT
    α_w::FT
end

abstract type AbstractGravityWave end
Base.@kwdef struct NonOrographyGravityWave{FT} <: AbstractGravityWave
    source_pressure::FT = 31500
    damp_pressure::FT = 85
    source_height::FT = 15000
    Bw::FT = 1.0
    Bn::FT = 1.0
    dc::FT = 0.8
    cmax::FT = 99.6
    c0::FT = 0
    nk::FT = 1
    cw::FT = 40.0
    cw_tropics::FT = 40.0
    cn::FT = 40.0
    Bt_0::FT = 0.0003
    Bt_n::FT = 0.0003
    Bt_s::FT = 0.0003
    Bt_eq::FT = 0.0003
    ϕ0_n::FT = 30
    ϕ0_s::FT = -30
    dϕ_n::FT = 5
    dϕ_s::FT = -5
end

Base.@kwdef struct OrographicGravityWave{FT, S} <: AbstractGravityWave
    γ::FT = 0.4
    ϵ::FT = 0.0
    β::FT = 0.5
    h_frac::FT = 0.1
    ρscale::FT = 1.2
    L0::FT = 80e3
    a0::FT = 0.9
    a1::FT = 3.0
    Fr_crit::FT = 0.7
    topo_info::S = "gfdl_restart"
end

abstract type AbstractForcing end
struct HeldSuarezForcing <: AbstractForcing end
struct Subsidence{T} <: AbstractForcing
    prof::T
end
# TODO: is this a forcing?
struct LargeScaleAdvection{PT, PQ}
    prof_dTdt::PT # Set large-scale cooling
    prof_dqtdt::PQ # Set large-scale drying
end
# maybe need to <: AbstractForcing
struct GCMForcing{FT}
    external_forcing_file::String
    cfsite_number::String
end

struct ISDACForcing end

struct EDMFCoriolis{U, V, FT}
    prof_ug::U
    prof_vg::V
    coriolis_param::FT
end

abstract type AbstractEnvBuoyGradClosure end
struct BuoyGradMean <: AbstractEnvBuoyGradClosure end

Base.broadcastable(x::BuoyGradMean) = tuple(x)

"""
    EnvBuoyGradVars

Variables used in the environmental buoyancy gradient computation.
"""
Base.@kwdef struct EnvBuoyGradVars{FT, TS}
    ts::TS
    ∂θv∂z_unsat::FT
    ∂qt∂z_sat::FT
    ∂θl∂z_sat::FT
end

function EnvBuoyGradVars(
    ts::TD.ThermodynamicState,
    ∂θv∂z_unsat_∂qt∂z_sat_∂θl∂z_sat,
)
    (; ∂θv∂z_unsat, ∂qt∂z_sat, ∂θl∂z_sat) = ∂θv∂z_unsat_∂qt∂z_sat_∂θl∂z_sat
    return EnvBuoyGradVars(ts, ∂θv∂z_unsat, ∂qt∂z_sat, ∂θl∂z_sat)
end

Base.eltype(::EnvBuoyGradVars{FT}) where {FT} = FT
Base.broadcastable(x::EnvBuoyGradVars) = tuple(x)

struct MixingLength{FT}
    master::FT
    wall::FT
    tke::FT
    buoy::FT
end

abstract type AbstractEDMF end

"""
    Eddy-Diffusivity Only "EDMF"

This is EDMF without mass-flux.

This allows running simulations with TKE-based vertical diffusion.
"""
struct EDOnlyEDMFX <: AbstractEDMF end

struct PrognosticEDMFX{N, TKE, FT} <: AbstractEDMF
    a_half::FT # WARNING: this should never be used outside of divide_by_ρa
end
PrognosticEDMFX{N, TKE}(a_half::FT) where {N, TKE, FT} =
    PrognosticEDMFX{N, TKE, FT}(a_half)

struct DiagnosticEDMFX{N, TKE, FT} <: AbstractEDMF
    a_half::FT # WARNING: this should never be used outside of divide_by_ρa
end
DiagnosticEDMFX{N, TKE}(a_half::FT) where {N, TKE, FT} =
    DiagnosticEDMFX{N, TKE, FT}(a_half)

n_mass_flux_subdomains(::PrognosticEDMFX{N}) where {N} = N
n_mass_flux_subdomains(::DiagnosticEDMFX{N}) where {N} = N
n_mass_flux_subdomains(::EDOnlyEDMFX) = 0
n_mass_flux_subdomains(::Any) = 0

n_prognostic_mass_flux_subdomains(::PrognosticEDMFX{N}) where {N} = N
n_prognostic_mass_flux_subdomains(::Any) = 0

use_prognostic_tke(::EDOnlyEDMFX) = true
use_prognostic_tke(::PrognosticEDMFX{N, TKE}) where {N, TKE} = TKE
use_prognostic_tke(::DiagnosticEDMFX{N, TKE}) where {N, TKE} = TKE
use_prognostic_tke(::Any) = false

abstract type AbstractEntrainmentModel end
struct NoEntrainment <: AbstractEntrainmentModel end
struct PiGroupsEntrainment <: AbstractEntrainmentModel end
struct GeneralizedEntrainment <: AbstractEntrainmentModel end
struct GeneralizedHarmonicsEntrainment <: AbstractEntrainmentModel end

abstract type AbstractDetrainmentModel end

struct NoDetrainment <: AbstractDetrainmentModel end
struct PiGroupsDetrainment <: AbstractDetrainmentModel end
struct GeneralizedDetrainment <: AbstractDetrainmentModel end
struct GeneralizedHarmonicsDetrainment <: AbstractDetrainmentModel end
struct SmoothAreaDetrainment <: AbstractDetrainmentModel end

abstract type AbstractSurfaceThermoState end
struct GCMSurfaceThermoState <: AbstractSurfaceThermoState end

abstract type AbstractTendencyModel end
struct UseAllTendency <: AbstractTendencyModel end
struct NoGridScaleTendency <: AbstractTendencyModel end
struct NoSubgridScaleTendency <: AbstractTendencyModel end

# Define broadcasting for types
Base.broadcastable(x::AbstractSurfaceThermoState) = tuple(x)
Base.broadcastable(x::AbstractMoistureModel) = tuple(x)
Base.broadcastable(x::AbstractPrecipitationModel) = tuple(x)
Base.broadcastable(x::AbstractForcing) = tuple(x)
Base.broadcastable(x::EDOnlyEDMFX) = tuple(x)
Base.broadcastable(x::PrognosticEDMFX) = tuple(x)
Base.broadcastable(x::DiagnosticEDMFX) = tuple(x)
Base.broadcastable(x::AbstractEntrainmentModel) = tuple(x)
Base.broadcastable(x::AbstractDetrainmentModel) = tuple(x)
Base.broadcastable(x::AbstractSGSamplingType) = tuple(x)
Base.broadcastable(x::AbstractTendencyModel) = tuple(x)

Base.@kwdef struct RadiationDYCOMS{FT}
    "Large-scale divergence"
    divergence::FT = 3.75e-6
    alpha_z::FT = 1.0
    kappa::FT = 85.0
    F0::FT = 70.0
    F1::FT = 22.0
end

Base.@kwdef struct RadiationISDAC{FT}
    F₀::FT = 72  # W/m²
    F₁::FT = 15  # W/m²
    κ::FT = 170  # m²/kg
end

import AtmosphericProfilesLibrary as APL

struct RadiationTRMM_LBA{R}
    rad_profile::R
    function RadiationTRMM_LBA(::Type{FT}) where {FT}
        rad_profile = APL.TRMM_LBA_radiation(FT)
        return new{typeof(rad_profile)}(rad_profile)
    end
end

struct TestDycoreConsistency end

abstract type AbstractTimesteppingMode end
struct Explicit <: AbstractTimesteppingMode end
struct Implicit <: AbstractTimesteppingMode end

struct QuasiMonotoneLimiter end # For dispatching to use the ClimaCore QuasiMonotoneLimiter.

Base.@kwdef struct AtmosNumerics{EN_UP, TR_UP, ED_UP, ED_SG_UP, DYCORE, LIM}

    """Enable specific upwinding schemes for specific equations"""
    energy_upwinding::EN_UP
    tracer_upwinding::TR_UP
    edmfx_upwinding::ED_UP
    edmfx_sgsflux_upwinding::ED_SG_UP

    """Add NaNs to certain equations to track down problems"""
    test_dycore_consistency::DYCORE

    limiter::LIM
end
Base.broadcastable(x::AtmosNumerics) = tuple(x)

function Base.summary(io::IO, numerics::AtmosNumerics)
    pns = string.(propertynames(numerics))
    buf = maximum(length.(pns))
    keys = propertynames(numerics)
    vals = repeat.(" ", map(s -> buf - length(s) + 2, pns))
    bufs = (; zip(keys, vals)...)
    print(io, '\n')
    for pn in propertynames(numerics)
        prop = getproperty(numerics, pn)
        s = string(
            "  ", # needed for some reason
            getproperty(bufs, pn),
            '`',
            string(pn),
            '`',
            "::",
            '`',
            typeof(prop),
            '`',
            '\n',
        )
        print(io, s)
    end
end

const ValTF = Union{Val{true}, Val{false}}

Base.@kwdef struct EDMFXModel{
    EEM,
    EDM,
    ESMF <: ValTF,
    ESDF <: ValTF,
    ENP <: ValTF,
    EVR <: ValTF,
}
    entr_model::EEM = nothing
    detr_model::EDM = nothing
    sgs_mass_flux::ESMF = Val(false)
    sgs_diffusive_flux::ESDF = Val(false)
    nh_pressure::ENP = Val(false)
    filter::EVR = Val(false)
end

Base.@kwdef struct AtmosModel{
    MM,
    PM,
    CM,
    CCDPS,
    F,
    S,
    OZ,
    CO2,
    RM,
    LA,
    EXTFORCING,
    EC,
    AT,
    TM,
    EDMFX,
    TCM,
    NOGW,
    OGW,
    HD,
    VD,
    DM,
    SAM,
    SMM,
    VS,
    SL,
    RS,
    ST,
    IN,
    SM,
    SA,
    NUM,
}
    moisture_model::MM = nothing
    precip_model::PM = nothing
    cloud_model::CM = nothing
    call_cloud_diagnostics_per_stage::CCDPS = nothing
    forcing_type::F = nothing
    subsidence::S = nothing

    # Currently only relevant for RRTMGP, but will hopefully become standalone
    # in the future
    """What to do with ozone for radiation (when using RRTMGP)"""
    ozone::OZ = nothing
    """What to do with co2 for radiation (when using RRTMGP)"""
    co2::CO2 = nothing

    radiation_mode::RM = nothing
    ls_adv::LA = nothing
    external_forcing::EXTFORCING = nothing
    edmf_coriolis::EC = nothing
    advection_test::AT = nothing
    tendency_model::TM = nothing
    edmfx_model::EDMFX = nothing
    turbconv_model::TCM = nothing
    non_orographic_gravity_wave::NOGW = nothing
    orographic_gravity_wave::OGW = nothing
    hyperdiff::HD = nothing
    vert_diff::VD = nothing
    diff_mode::DM = nothing
    sgs_adv_mode::SAM = nothing
    sgs_mf_mode::SMM = nothing
    viscous_sponge::VS = nothing
    smagorinsky_lilly::SL = nothing
    rayleigh_sponge::RS = nothing
    sfc_temperature::ST = nothing
    insolation::IN = nothing
<<<<<<< HEAD
=======
    """Whether to apply surface flux tendency (independent of surface conditions)"""
>>>>>>> f2686f58
    disable_surface_flux_tendency::Bool = false
    surface_model::SM = nothing
    surface_albedo::SA = nothing
    numerics::NUM = nothing
end

Base.broadcastable(x::AtmosModel) = tuple(x)

function Base.summary(io::IO, atmos::AtmosModel)
    pns = string.(propertynames(atmos))
    buf = maximum(length.(pns))
    keys = propertynames(atmos)
    vals = repeat.(" ", map(s -> buf - length(s) + 2, pns))
    bufs = (; zip(keys, vals)...)
    print(io, '\n')
    for pn in propertynames(atmos)
        prop = getproperty(atmos, pn)
        # Skip some data:
        prop isa Bool && continue
        prop isa NTuple && continue
        prop isa Int && continue
        prop isa Float64 && continue
        prop isa Float32 && continue
        s = string(
            "  ", # needed for some reason
            getproperty(bufs, pn),
            '`',
            string(pn),
            '`',
            "::",
            '`',
            typeof(prop),
            '`',
            '\n',
        )
        print(io, s)
    end
end

abstract type AbstractCallbackFrequency end
struct EveryNSteps <: AbstractCallbackFrequency
    n::Int
end
struct EveryΔt{FT} <: AbstractCallbackFrequency
    Δt::FT
end
struct AtmosCallback{F, CBF <: AbstractCallbackFrequency, VI <: Vector{Int}}
    f!::F
    cbf::CBF
    n_measured_calls::VI
end
callback_frequency(cb::AtmosCallback) = cb.cbf
prescribed_every_n_steps(x::EveryNSteps) = x.n
prescribed_every_n_steps(cb::AtmosCallback) = prescribed_every_n_steps(cb.cbf)

prescribed_every_Δt_steps(x::EveryΔt) = x.Δt
prescribed_every_Δt_steps(cb::AtmosCallback) = prescribed_every_Δt_steps(cb.cbf)

# TODO: improve accuracy
n_expected_calls(cbf::EveryΔt, dt, tspan) = (tspan[2] - tspan[1]) / cbf.Δt
n_expected_calls(cbf::EveryNSteps, dt, tspan) =
    ((tspan[2] - tspan[1]) / dt) / cbf.n
n_expected_calls(cb::AtmosCallback, dt, tspan) =
    n_expected_calls(cb.cbf, dt, tspan)

AtmosCallback(f!, cbf) = AtmosCallback(f!, cbf, Int[0])
function (cb::AtmosCallback)(integrator)
    cb.f!(integrator)
    cb.n_measured_calls[] += 1
    return nothing
end
n_measured_calls(cb::AtmosCallback) = cb.n_measured_calls[]

struct AtmosConfig{FT, TD, PA, C, CF}
    toml_dict::TD
    parsed_args::PA
    comms_ctx::C
    config_files::CF
    job_id::String
end

Base.eltype(::AtmosConfig{FT}) where {FT} = FT

TupleOrVector(T) = Union{Tuple{<:T, Vararg{T}}, Vector{<:T}}

# Use short, relative paths, if possible.
function normrelpath(file)
    rfile = normpath(relpath(file, dirname(config_path)))
    return if isfile(rfile) && samefile(rfile, file)
        rfile
    else
        file
    end
end

function maybe_add_default(config_files, default_config_file)
    return if any(x -> samefile(x, default_config_file), config_files)
        config_files
    else
        (default_config_file, config_files...)
    end
end

"""
    AtmosConfig(
        config_file::String = default_config_file;
        job_id = config_id_from_config_file(config_file),
        comms_ctx = nothing,
    )
    AtmosConfig(
        config_files::Union{NTuple{<:Any, String} ,Vector{String}};
        job_id = config_id_from_config_files(config_files),
        comms_ctx = nothing,
    )

Helper function for the AtmosConfig constructor. Reads a YAML file into a Dict
and passes it to the AtmosConfig constructor.
"""
AtmosConfig(
    config_file::String = default_config_file;
    job_id = config_id_from_config_file(config_file),
    comms_ctx = nothing,
) = AtmosConfig((config_file,); job_id, comms_ctx)

function AtmosConfig(
    config_files::TupleOrVector(String);
    job_id = config_id_from_config_files(config_files),
    comms_ctx = nothing,
)

    all_config_files =
        normrelpath.(maybe_add_default(config_files, default_config_file))
    configs = map(all_config_files) do config_file
        strip_help_messages(load_yaml_file(config_file))
    end
    return AtmosConfig(
        configs;
        comms_ctx,
        config_files = all_config_files,
        job_id,
    )
end

"""
    AtmosConfig(
        configs::Union{NTuple{<:Any, Dict} ,Vector{Dict}};
        comms_ctx = nothing,
        config_files,
        job_id
    )

Constructs the AtmosConfig from the Dicts passed in. This Dict overrides all of
the default configurations set in `default_config_dict()`.
"""
AtmosConfig(configs::AbstractDict; kwargs...) =
    AtmosConfig((configs,); kwargs...)
function AtmosConfig(
    configs::TupleOrVector(AbstractDict);
    comms_ctx = nothing,
    config_files = [default_config_file],
    job_id = "",
)
    config_files = map(x -> normrelpath(x), config_files)

    # using config_files = [default_config_file] as a default
    # relies on the fact that override_default_config uses
    # default_config_file.
    config = merge(configs...)
    comms_ctx = isnothing(comms_ctx) ? get_comms_context(config) : comms_ctx
    config = override_default_config(config)

    FT = config["FLOAT_TYPE"] == "Float64" ? Float64 : Float32
    toml_dict = CP.create_toml_dict(
        FT;
        override_file = CP.merge_toml_files(config["toml"]),
    )
    config = config_with_resolved_and_acquired_artifacts(config, comms_ctx)

    isempty(job_id) &&
        @warn "`job_id` is empty and likely not passed to AtmosConfig"

    @info "Making AtmosConfig with config files: $(sprint(config_summary, config_files))"

    C = typeof(comms_ctx)
    TD = typeof(toml_dict)
    PA = typeof(config)
    CF = typeof(config_files)
    return AtmosConfig{FT, TD, PA, C, CF}(
        toml_dict,
        config,
        comms_ctx,
        config_files,
        job_id,
    )
end

"""
    maybe_resolve_and_acquire_artifacts(input_str::AbstractString, context::ClimaComms.AbstractCommsContext)

When given a string of the form `artifact"name"/something/else`, resolve the
artifact path and download it (if not already available).

In all the other cases, return the input unchanged.
"""
function maybe_resolve_and_acquire_artifacts(
    input_str::AbstractString,
    context::ClimaComms.AbstractCommsContext,
)
    matched = match(r"artifact\"([a-zA-Z0-9_]+)\"(\/.*)?", input_str)
    if isnothing(matched)
        return input_str
    else
        artifact_name, other_path = matched
        return joinpath(
            @clima_artifact(string(artifact_name), context),
            lstrip(other_path, '/'),
        )
    end
end

function maybe_resolve_and_acquire_artifacts(
    input,
    _::ClimaComms.AbstractCommsContext,
)
    return input
end

"""
    config_with_resolved_and_acquired_artifacts(input_str::AbstractString, context::ClimaComms.AbstractCommsContext)

Substitute strings of the form `artifact"name"/something/else` with the actual
artifact path.
"""
function config_with_resolved_and_acquired_artifacts(
    config::AbstractDict,
    context::ClimaComms.AbstractCommsContext,
)
    return Dict(
        k => maybe_resolve_and_acquire_artifacts(v, context) for
        (k, v) in config
    )
end

function config_summary(io::IO, config_files)
    print(io, '\n')
    for x in config_files
        println(io, "   $x")
    end
end<|MERGE_RESOLUTION|>--- conflicted
+++ resolved
@@ -563,10 +563,7 @@
     rayleigh_sponge::RS = nothing
     sfc_temperature::ST = nothing
     insolation::IN = nothing
-<<<<<<< HEAD
-=======
     """Whether to apply surface flux tendency (independent of surface conditions)"""
->>>>>>> f2686f58
     disable_surface_flux_tendency::Bool = false
     surface_model::SM = nothing
     surface_albedo::SA = nothing
