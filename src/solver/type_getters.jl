using Adapt
using Dates: DateTime, @dateformat_str
using Dierckx
using Interpolations
import NCDatasets
import ClimaUtilities.OutputPathGenerator
import ClimaCore: InputOutput, Meshes, Spaces, Quadratures
import ClimaAtmos.RRTMGPInterface as RRTMGPI
import ClimaAtmos as CA
import LinearAlgebra
import ClimaCore.Fields
import ClimaTimeSteppers as CTS

import ClimaDiagnostics

function get_atmos(config::AtmosConfig, params)
    (; turbconv_params) = params
    (; parsed_args) = config
    FT = eltype(config)
    moisture_model = get_moisture_model(parsed_args)
    precip_model = get_precipitation_model(parsed_args)
    cloud_model = get_cloud_model(parsed_args)
    radiation_mode = get_radiation_mode(parsed_args, FT)
    forcing_type = get_forcing_type(parsed_args)
    call_cloud_diagnostics_per_stage =
        get_call_cloud_diagnostics_per_stage(parsed_args)

    diffuse_momentum = !(forcing_type isa HeldSuarezForcing)

    advection_test = parsed_args["advection_test"]
    @assert advection_test in (false, true)

    edmfx_entr_model = get_entrainment_model(parsed_args)
    edmfx_detr_model = get_detrainment_model(parsed_args)

    edmfx_sgs_mass_flux = parsed_args["edmfx_sgs_mass_flux"]
    @assert edmfx_sgs_mass_flux in (false, true)

    edmfx_sgs_diffusive_flux = parsed_args["edmfx_sgs_diffusive_flux"]
    @assert edmfx_sgs_diffusive_flux in (false, true)

    edmfx_nh_pressure = parsed_args["edmfx_nh_pressure"]
    @assert edmfx_nh_pressure in (false, true)

    edmfx_filter = parsed_args["edmfx_filter"]
    @assert edmfx_filter in (false, true)

    implicit_diffusion = parsed_args["implicit_diffusion"]
    @assert implicit_diffusion in (true, false)

    implicit_sgs_advection = parsed_args["implicit_sgs_advection"]
    @assert implicit_sgs_advection in (true, false)

    model_config = get_model_config(parsed_args)
    vert_diff =
        get_vertical_diffusion_model(diffuse_momentum, parsed_args, params, FT)
    atmos = AtmosModel(;
        moisture_model,
        model_config,
        perf_mode = get_perf_mode(parsed_args),
        radiation_mode,
        subsidence = get_subsidence_model(parsed_args, radiation_mode, FT),
        ls_adv = get_large_scale_advection_model(parsed_args, FT),
        external_forcing = get_external_forcing_model(parsed_args),
        edmf_coriolis = get_edmf_coriolis(parsed_args, FT),
        advection_test,
        tendency_model = get_tendency_model(parsed_args),
        edmfx_entr_model,
        edmfx_detr_model,
        edmfx_sgs_mass_flux,
        edmfx_sgs_diffusive_flux,
        edmfx_nh_pressure,
        edmfx_filter,
        precip_model,
        cloud_model,
        forcing_type,
        call_cloud_diagnostics_per_stage,
        turbconv_model = get_turbconv_model(FT, parsed_args, turbconv_params),
        non_orographic_gravity_wave = get_non_orographic_gravity_wave_model(
            parsed_args,
            model_config,
            FT,
        ),
        orographic_gravity_wave = get_orographic_gravity_wave_model(
            parsed_args,
            FT,
        ),
        hyperdiff = get_hyperdiffusion_model(parsed_args, FT),
        vert_diff,
        diff_mode = implicit_diffusion ? Implicit() : Explicit(),
        sgs_adv_mode = implicit_sgs_advection ? Implicit() : Explicit(),
        viscous_sponge = get_viscous_sponge_model(parsed_args, params, FT),
        rayleigh_sponge = get_rayleigh_sponge_model(parsed_args, params, FT),
        sfc_temperature = get_sfc_temperature_form(parsed_args),
        surface_model = get_surface_model(parsed_args),
<<<<<<< HEAD
        surface_albedo = get_surface_albedo_model(parsed_args, params, FT),
        numerics = get_numerics(parsed_args),
=======
        smagorinsky_lilly = get_smagorinsky_lilly_model(parsed_args, FT),
>>>>>>> 289523d0
    )
    @assert !@any_reltype(atmos, (UnionAll, DataType))

    @info "AtmosModel: \n$(summary(atmos))"
    return atmos
end

function get_numerics(parsed_args)
    test_dycore =
        parsed_args["test_dycore_consistency"] ? TestDycoreConsistency() :
        nothing

    energy_upwinding = Val(Symbol(parsed_args["energy_upwinding"]))
    tracer_upwinding = Val(Symbol(parsed_args["tracer_upwinding"]))
    edmfx_upwinding = Val(Symbol(parsed_args["edmfx_upwinding"]))
    edmfx_sgsflux_upwinding =
        Val(Symbol(parsed_args["edmfx_sgsflux_upwinding"]))

    limiter = parsed_args["apply_limiter"] ? CA.QuasiMonotoneLimiter() : nothing

    # wrap each upwinding mode in a Val for dispatch
    numerics = AtmosNumerics(;
        energy_upwinding,
        tracer_upwinding,
        edmfx_upwinding,
        edmfx_sgsflux_upwinding,
        limiter,
        test_dycore_consistency = test_dycore,
        use_reference_state = parsed_args["use_reference_state"],
    )
    @info "numerics $(summary(numerics))"

    return numerics
end

function get_spaces(parsed_args, params, comms_ctx)

    FT = eltype(params)
    z_elem = Int(parsed_args["z_elem"])
    z_max = FT(parsed_args["z_max"])
    dz_bottom = FT(parsed_args["dz_bottom"])
    dz_top = FT(parsed_args["dz_top"])
    topography = parsed_args["topography"]
    bubble = parsed_args["bubble"]
    deep = parsed_args["deep_atmosphere"]

    @assert topography in ("NoWarp", "DCMIP200", "Earth", "Agnesi", "Schar")
    if topography == "DCMIP200"
        warp_function = topography_dcmip200
    elseif topography == "Agnesi"
        warp_function = topography_agnesi
    elseif topography == "Schar"
        warp_function = topography_schar
    elseif topography == "NoWarp"
        warp_function = nothing
    elseif topography == "Earth"
        data_path = joinpath(topo_elev_dataset_path(), "ETOPO1_coarse.nc")
        array_type = ClimaComms.array_type(comms_ctx.device)
        earth_spline = NCDatasets.NCDataset(data_path) do data
            zlevels = Array(data["elevation"])
            lon = Array(data["longitude"])
            lat = Array(data["latitude"])
            # Apply Smoothing
            smooth_degree = Int(parsed_args["smoothing_order"])
            esmth = CA.gaussian_smooth(zlevels, smooth_degree)
            Adapt.adapt(
                array_type,
                linear_interpolation(
                    (lon, lat),
                    esmth,
                    extrapolation_bc = (Periodic(), Flat()),
                ),
            )
        end
        @info "Generated interpolation stencil"
        warp_function = generate_topography_warp(earth_spline)
    end
    @info "Topography" topography


    h_elem = parsed_args["h_elem"]
    radius = CAP.planet_radius(params)
    center_space, face_space = if parsed_args["config"] == "sphere"
        nh_poly = parsed_args["nh_poly"]
        quad = Quadratures.GLL{nh_poly + 1}()
        horizontal_mesh = cubed_sphere_mesh(; radius, h_elem)
        h_space =
            make_horizontal_space(horizontal_mesh, quad, comms_ctx, bubble)
        z_stretch = if parsed_args["z_stretch"]
            Meshes.GeneralizedExponentialStretching(dz_bottom, dz_top)
        else
            Meshes.Uniform()
        end
        if warp_function == nothing
            make_hybrid_spaces(h_space, z_max, z_elem, z_stretch; deep)
        else
            make_hybrid_spaces(
                h_space,
                z_max,
                z_elem,
                z_stretch;
                parsed_args = parsed_args,
                surface_warp = warp_function,
                deep,
            )
        end
    elseif parsed_args["config"] == "column" # single column
        @warn "perturb_initstate flag is ignored for single column configuration"
        FT = eltype(params)
        Δx = FT(1) # Note: This value shouldn't matter, since we only have 1 column.
        quad = Quadratures.GL{1}()
        horizontal_mesh = periodic_rectangle_mesh(;
            x_max = Δx,
            y_max = Δx,
            x_elem = 1,
            y_elem = 1,
        )
        if bubble
            @warn "Bubble correction not compatible with single column configuration. It will be switched off."
            bubble = false
        end
        h_space =
            make_horizontal_space(horizontal_mesh, quad, comms_ctx, bubble)
        z_stretch = if parsed_args["z_stretch"]
            Meshes.GeneralizedExponentialStretching(dz_bottom, dz_top)
        else
            Meshes.Uniform()
        end
        make_hybrid_spaces(h_space, z_max, z_elem, z_stretch; parsed_args)
    elseif parsed_args["config"] == "box"
        FT = eltype(params)
        nh_poly = parsed_args["nh_poly"]
        quad = Quadratures.GLL{nh_poly + 1}()
        x_elem = Int(parsed_args["x_elem"])
        x_max = FT(parsed_args["x_max"])
        y_elem = Int(parsed_args["y_elem"])
        y_max = FT(parsed_args["y_max"])
        horizontal_mesh = periodic_rectangle_mesh(;
            x_max = x_max,
            y_max = y_max,
            x_elem = x_elem,
            y_elem = y_elem,
        )
        h_space =
            make_horizontal_space(horizontal_mesh, quad, comms_ctx, bubble)
        z_stretch = if parsed_args["z_stretch"]
            Meshes.GeneralizedExponentialStretching(dz_bottom, dz_top)
        else
            Meshes.Uniform()
        end
        make_hybrid_spaces(
            h_space,
            z_max,
            z_elem,
            z_stretch;
            parsed_args,
            surface_warp = warp_function,
            deep,
        )
    elseif parsed_args["config"] == "plane"
        FT = eltype(params)
        nh_poly = parsed_args["nh_poly"]
        quad = Quadratures.GLL{nh_poly + 1}()
        x_elem = Int(parsed_args["x_elem"])
        x_max = FT(parsed_args["x_max"])
        horizontal_mesh =
            periodic_line_mesh(; x_max = x_max, x_elem = x_elem)
        h_space =
            make_horizontal_space(horizontal_mesh, quad, comms_ctx, bubble)
        z_stretch = if parsed_args["z_stretch"]
            Meshes.GeneralizedExponentialStretching(dz_bottom, dz_top)
        else
            Meshes.Uniform()
        end
        make_hybrid_spaces(
            h_space,
            z_max,
            z_elem,
            z_stretch;
            parsed_args,
            surface_warp = warp_function,
            deep,
        )
    end
    ncols = Fields.ncolumns(center_space)
    ndofs_total = ncols * z_elem
    hspace = Spaces.horizontal_space(center_space)
    quad_style = Spaces.quadrature_style(hspace)
    Nq = Quadratures.degrees_of_freedom(quad_style)

    @info "Resolution stats: " Nq h_elem z_elem ncols ndofs_total
    return (;
        center_space,
        face_space,
        horizontal_mesh,
        quad,
        z_max,
        z_elem,
        z_stretch,
    )
end

function get_spaces_restart(Y)
    center_space = axes(Y.c)
    face_space = axes(Y.f)
    return (; center_space, face_space)
end

function get_state_restart(config::AtmosConfig)
    (; parsed_args, comms_ctx) = config
    restart_file = parsed_args["restart_file"]
    @assert !isnothing(restart_file)
    reader = InputOutput.HDF5Reader(restart_file, comms_ctx)
    Y = InputOutput.read_field(reader, "Y")
    t_start = InputOutput.HDF5.read_attribute(reader.file, "time")
    return (Y, t_start)
end

function get_initial_condition(parsed_args)
    if parsed_args["initial_condition"] in [
        "DryBaroclinicWave",
        "MoistBaroclinicWave",
        "MoistBaroclinicWaveWithEDMF",
    ]
        return getproperty(ICs, Symbol(parsed_args["initial_condition"]))(
            parsed_args["perturb_initstate"],
            parsed_args["deep_atmosphere"],
        )
    elseif parsed_args["initial_condition"] in
           ["DecayingProfile", "MoistAdiabaticProfileEDMFX"]
        return getproperty(ICs, Symbol(parsed_args["initial_condition"]))(
            parsed_args["perturb_initstate"],
        )
    elseif parsed_args["initial_condition"] in [
        "Nieuwstadt",
        "GABLS",
        "GATE_III",
        "Soares",
        "Bomex",
        "LifeCycleTan2018",
        "ARM_SGP",
        "DYCOMS_RF01",
        "DYCOMS_RF02",
        "Rico",
        "TRMM_LBA",
        "SimplePlume",
    ]
        return getproperty(ICs, Symbol(parsed_args["initial_condition"]))(
            parsed_args["prognostic_tke"],
        )
    elseif parsed_args["initial_condition"] in [
        "IsothermalProfile",
        "AgnesiHProfile",
        "DryDensityCurrentProfile",
        "RisingThermalBubbleProfile",
        "ScharProfile",
        "PrecipitatingColumn",
    ]
        return getproperty(ICs, Symbol(parsed_args["initial_condition"]))()
    elseif parsed_args["initial_condition"] == "GCM"
        @assert parsed_args["prognostic_tke"] == true
        return ICs.GCMDriven(parsed_args["external_forcing_file"])
    else
        error(
            "Unknown `initial_condition`: $(parsed_args["initial_condition"])",
        )
    end
end

function get_surface_setup(parsed_args)
    parsed_args["surface_setup"] == "GCM" &&
        return SurfaceConditions.GCMDriven(parsed_args["external_forcing_file"])

    return getproperty(SurfaceConditions, Symbol(parsed_args["surface_setup"]))()
end

is_explicit_CTS_algo_type(alg_or_tableau) =
    alg_or_tableau <: CTS.ERKAlgorithmName

is_imex_CTS_algo_type(alg_or_tableau) =
    alg_or_tableau <: CTS.IMEXARKAlgorithmName

is_implicit_type(alg_or_tableau) = is_imex_CTS_algo_type(alg_or_tableau)

is_imex_CTS_algo(::CTS.IMEXAlgorithm) = true
is_imex_CTS_algo(::SciMLBase.AbstractODEAlgorithm) = false

is_implicit(ode_algo) = is_imex_CTS_algo(ode_algo)

is_rosenbrock(::SciMLBase.AbstractODEAlgorithm) = false
use_transform(ode_algo) =
    !(is_imex_CTS_algo(ode_algo) || is_rosenbrock(ode_algo))

additional_integrator_kwargs(::SciMLBase.AbstractODEAlgorithm) = (;
    adaptive = false,
    progress = isinteractive(),
    progress_steps = isinteractive() ? 1 : 1000,
)
import DiffEqBase
additional_integrator_kwargs(::CTS.DistributedODEAlgorithm) = (;
    kwargshandle = DiffEqBase.KeywordArgSilent, # allow custom kwargs
    adjustfinal = true,
    # TODO: enable progress bars in ClimaTimeSteppers
)

is_cts_algo(::SciMLBase.AbstractODEAlgorithm) = false
is_cts_algo(::CTS.DistributedODEAlgorithm) = true

function jac_kwargs(ode_algo, Y, atmos, parsed_args)
    if is_implicit(ode_algo)
        A = ImplicitEquationJacobian(
            Y,
            atmos;
            approximate_solve_iters = parsed_args["approximate_linear_solve_iters"],
            transform_flag = use_transform(ode_algo),
        )
        if use_transform(ode_algo)
            return (; jac_prototype = A, Wfact_t = Wfact!)
        else
            return (; jac_prototype = A, Wfact = Wfact!)
        end
    else
        return NamedTuple()
    end
end

#=
    ode_configuration(Y, parsed_args)

Returns the ode algorithm
=#
function ode_configuration(::Type{FT}, parsed_args) where {FT}
    ode_name = parsed_args["ode_algo"]
    alg_or_tableau = getproperty(CTS, Symbol(ode_name))
    @info "Using ODE config: `$alg_or_tableau`"

    if is_explicit_CTS_algo_type(alg_or_tableau)
        return CTS.ExplicitAlgorithm(alg_or_tableau())
    elseif !is_implicit_type(alg_or_tableau)
        return alg_or_tableau()
    elseif is_imex_CTS_algo_type(alg_or_tableau)
        newtons_method = CTS.NewtonsMethod(;
            max_iters = parsed_args["max_newton_iters_ode"],
            krylov_method = if parsed_args["use_krylov_method"]
                CTS.KrylovMethod(;
                    jacobian_free_jvp = CTS.ForwardDiffJVP(;
                        step_adjustment = FT(
                            parsed_args["jvp_step_adjustment"],
                        ),
                    ),
                    forcing_term = if parsed_args["use_dynamic_krylov_rtol"]
                        α = FT(parsed_args["eisenstat_walker_forcing_alpha"])
                        CTS.EisenstatWalkerForcing(; α)
                    else
                        CTS.ConstantForcing(FT(parsed_args["krylov_rtol"]))
                    end,
                )
            else
                nothing
            end,
            convergence_checker = if parsed_args["use_newton_rtol"]
                norm_condition = CTS.MaximumRelativeError(
                    FT(parsed_args["newton_rtol"]),
                )
                CTS.ConvergenceChecker(; norm_condition)
            else
                nothing
            end,
        )
        return CTS.IMEXAlgorithm(alg_or_tableau(), newtons_method)
    else
        return alg_or_tableau(; linsolve = linsolve!)
    end
end

thermo_state_type(::DryModel, ::Type{FT}) where {FT} = TD.PhaseDry{FT}
thermo_state_type(::EquilMoistModel, ::Type{FT}) where {FT} = TD.PhaseEquil{FT}
thermo_state_type(::NonEquilMoistModel, ::Type{FT}) where {FT} =
    TD.PhaseNonEquil{FT}

function get_sim_info(config::AtmosConfig)
    (; parsed_args) = config
    FT = eltype(config)

    job_id = if isnothing(parsed_args["job_id"])
        job_id_from_config(parsed_args)
    else
        parsed_args["job_id"]
    end
    default_output = haskey(ENV, "CI") ? job_id : joinpath("output", job_id)
    out_dir = parsed_args["output_dir"]
    base_output_dir = isnothing(out_dir) ? default_output : out_dir

    output_dir = OutputPathGenerator.generate_output_path(
        base_output_dir;
        context = config.comms_ctx,
    )

    sim = (;
        output_dir,
        restart = !isnothing(parsed_args["restart_file"]),
        job_id,
        dt = FT(time_to_seconds(parsed_args["dt"])),
        start_date = DateTime(parsed_args["start_date"], dateformat"yyyymmdd"),
        t_end = FT(time_to_seconds(parsed_args["t_end"])),
    )
    n_steps = floor(Int, sim.t_end / sim.dt)
    @info(
        "Time info:",
        dt = parsed_args["dt"],
        t_end = parsed_args["t_end"],
        floor_n_steps = n_steps,
    )

    return sim
end

function args_integrator(parsed_args, Y, p, tspan, ode_algo, callback)
    (; atmos, dt) = p
    dt_save_to_sol = time_to_seconds(parsed_args["dt_save_to_sol"])

    s = @timed_str begin
        func = if parsed_args["split_ode"]
            implicit_func = SciMLBase.ODEFunction(
                implicit_tendency!;
                jac_kwargs(ode_algo, Y, atmos, parsed_args)...,
                tgrad = (∂Y∂t, Y, p, t) -> (∂Y∂t .= 0),
            )
            if is_cts_algo(ode_algo)
                CTS.ClimaODEFunction(;
                    T_exp_T_lim! = remaining_tendency!,
                    T_imp! = implicit_func,
                    # Can we just pass implicit_tendency! and jac_prototype etc.?
                    lim! = limiters_func!,
                    dss!,
                    post_explicit! = set_precomputed_quantities!,
                    post_implicit! = set_precomputed_quantities!,
                )
            else
                SciMLBase.SplitFunction(implicit_func, remaining_tendency!)
            end
        else
            remaining_tendency! # should be total_tendency!
        end
    end
    @info "Define ode function: $s"
    problem = SciMLBase.ODEProblem(func, Y, tspan, p)
    saveat = if dt_save_to_sol == Inf
        tspan[2]
    elseif tspan[2] % dt_save_to_sol == 0
        dt_save_to_sol
    else
        [tspan[1]:dt_save_to_sol:tspan[2]..., tspan[2]]
    end # ensure that tspan[2] is always saved
    @info "dt_save_to_sol: $dt_save_to_sol, length(saveat): $(length(saveat))"
    args = (problem, ode_algo)
    kwargs = (; saveat, callback, dt, additional_integrator_kwargs(ode_algo)...)
    return (args, kwargs)
end

import ClimaComms, Logging, NVTX
function get_comms_context(parsed_args)
    device = if parsed_args["device"] == "auto"
        ClimaComms.device()
    elseif parsed_args["device"] == "CUDADevice"
        ClimaComms.CUDADevice()
    elseif parsed_args["device"] == "CPUMultiThreaded" || Threads.nthreads() > 1
        ClimaComms.CPUMultiThreaded()
    else
        ClimaComms.CPUSingleThreaded()
    end
    comms_ctx = ClimaComms.context(device)
    ClimaComms.init(comms_ctx)
    if ClimaComms.iamroot(comms_ctx)
        Logging.global_logger(Logging.ConsoleLogger(stderr, Logging.Info))
    else
        Logging.global_logger(Logging.NullLogger())
    end
    @info "Running on $(nameof(typeof(device)))."
    if comms_ctx isa ClimaComms.SingletonCommsContext
        @info "Setting up single-process ClimaAtmos run"
    else
        @info "Setting up distributed ClimaAtmos run" nprocs =
            ClimaComms.nprocs(comms_ctx)
    end
    if NVTX.isactive()
        # makes output on buildkite a bit nicer
        if ClimaComms.iamroot(comms_ctx)
            atexit() do
                println("--- Saving profiler information")
            end
        end
    end

    return comms_ctx
end

function get_simulation(config::AtmosConfig)
    params = create_parameter_set(config)
    atmos = get_atmos(config, params)

    sim_info = get_sim_info(config)
    job_id = sim_info.job_id
    output_dir = sim_info.output_dir

    CP.log_parameter_information(
        config.toml_dict,
        joinpath(output_dir, "$(job_id)_parameters.toml"),
        strict = true,
    )
    YAML.write_file(joinpath(output_dir, "$job_id.yml"), config.parsed_args)

    if sim_info.restart
        s = @timed_str begin
            (Y, t_start) = get_state_restart(config)
            spaces = get_spaces_restart(Y)
        end
        @info "Allocating Y: $s"
    else
        spaces = get_spaces(config.parsed_args, params, config.comms_ctx)
    end

    initial_condition = get_initial_condition(config.parsed_args)
    surface_setup = get_surface_setup(config.parsed_args)

    if !sim_info.restart
        s = @timed_str begin
            Y = ICs.atmos_state(
                initial_condition(params),
                atmos,
                spaces.center_space,
                spaces.face_space,
            )
            t_start = Spaces.undertype(axes(Y.c))(0)
        end
        @info "Allocating Y: $s"
    end

    tracers = get_tracers(config.parsed_args)

    s = @timed_str begin
        p = build_cache(
            Y,
            atmos,
            params,
            surface_setup,
            sim_info,
            tracers.aerosol_names,
        )
    end
    @info "Allocating cache (p): $s"

    if config.parsed_args["discrete_hydrostatic_balance"]
        set_discrete_hydrostatic_balanced_state!(Y, p)
    end

    FT = Spaces.undertype(axes(Y.c))
    s = @timed_str begin
        ode_algo = ode_configuration(FT, config.parsed_args)
    end
    @info "ode_configuration: $s"

    s = @timed_str begin
        callback = get_callbacks(config, sim_info, atmos, params, Y, p, t_start)
    end
    @info "get_callbacks: $s"

    # Initialize diagnostics
    s = @timed_str begin
        scheduled_diagnostics, writers = get_diagnostics(
            config.parsed_args,
            atmos,
            Y,
            p,
            t_start,
            sim_info.dt,
        )
    end
    @info "initializing diagnostics: $s"

    continuous_callbacks = tuple()
    discrete_callbacks = callback

    s = @timed_str begin
        all_callbacks =
            SciMLBase.CallbackSet(continuous_callbacks, discrete_callbacks)
    end
    @info "Prepared SciMLBase.CallbackSet callbacks: $s"
    steps_cycle_non_diag = n_steps_per_cycle_per_cb(all_callbacks, sim_info.dt)
    steps_cycle = lcm(steps_cycle_non_diag)
    @info "n_steps_per_cycle_per_cb (non diagnostics): $steps_cycle_non_diag"
    @info "n_steps_per_cycle (non diagnostics): $steps_cycle"

    tspan = (t_start, sim_info.t_end)
    s = @timed_str begin
        integrator_args, integrator_kwargs = args_integrator(
            config.parsed_args,
            Y,
            p,
            tspan,
            ode_algo,
            all_callbacks,
        )
    end

    s = @timed_str begin
        integrator = SciMLBase.init(integrator_args...; integrator_kwargs...)
    end
    @info "init integrator: $s"

    s = @timed_str begin
        integrator = ClimaDiagnostics.IntegratorWithDiagnostics(
            integrator,
            scheduled_diagnostics,
        )
    end
    @info "Added diagnostics: $s"

    reset_graceful_exit(output_dir)

    return AtmosSimulation(
        job_id,
        output_dir,
        sim_info.start_date,
        sim_info.t_end,
        writers,
        integrator,
    )
end

# Compatibility with old get_integrator
function get_integrator(config::AtmosConfig)
    Base.depwarn(
        "get_integrator is deprecated, use get_simulation instead",
        :get_integrator,
    )
    return get_simulation(config).integrator
end<|MERGE_RESOLUTION|>--- conflicted
+++ resolved
@@ -93,12 +93,9 @@
         rayleigh_sponge = get_rayleigh_sponge_model(parsed_args, params, FT),
         sfc_temperature = get_sfc_temperature_form(parsed_args),
         surface_model = get_surface_model(parsed_args),
-<<<<<<< HEAD
         surface_albedo = get_surface_albedo_model(parsed_args, params, FT),
         numerics = get_numerics(parsed_args),
-=======
         smagorinsky_lilly = get_smagorinsky_lilly_model(parsed_args, FT),
->>>>>>> 289523d0
     )
     @assert !@any_reltype(atmos, (UnionAll, DataType))
 
