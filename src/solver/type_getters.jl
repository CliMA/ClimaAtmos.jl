using Dates: DateTime, @dateformat_str
import Interpolations
import NCDatasets
import ClimaUtilities.OutputPathGenerator
import ClimaCore: InputOutput, Meshes, Spaces, Quadratures
import ClimaAtmos.RRTMGPInterface as RRTMGPI
import ClimaAtmos as CA
import LinearAlgebra
import ClimaCore.Fields
import ClimaTimeSteppers as CTS

import ClimaDiagnostics

function get_atmos(config::AtmosConfig, params)
    (; turbconv_params) = params
    (; parsed_args) = config
    FT = eltype(config)
    check_case_consistency(parsed_args)
    moisture_model = get_moisture_model(parsed_args)
    precip_model = get_precipitation_model(parsed_args)
    cloud_model = get_cloud_model(parsed_args)
    ozone = get_ozone(parsed_args)
    radiation_mode = get_radiation_mode(parsed_args, FT)
    forcing_type = get_forcing_type(parsed_args)
    call_cloud_diagnostics_per_stage =
        get_call_cloud_diagnostics_per_stage(parsed_args)

    if isnothing(ozone) && radiation_mode isa RRTMGPI.AbstractRRTMGPMode
        @warn "prescribe_ozone is set to nothing with an RRTMGP model. Resetting to IdealizedOzone. This behavior will stop being supported in some future release"
        ozone = IdealizedOzone()
    end

    diffuse_momentum = !(forcing_type isa HeldSuarezForcing)

    advection_test = parsed_args["advection_test"]
    @assert advection_test in (false, true)

    implicit_diffusion = parsed_args["implicit_diffusion"]
    @assert implicit_diffusion in (true, false)

    implicit_sgs_advection = parsed_args["implicit_sgs_advection"]
    @assert implicit_sgs_advection in (true, false)

    edmfx_model = EDMFXModel(;
        entr_model = get_entrainment_model(parsed_args),
        detr_model = get_detrainment_model(parsed_args),
        sgs_mass_flux = Val(parsed_args["edmfx_sgs_mass_flux"]),
        sgs_diffusive_flux = Val(parsed_args["edmfx_sgs_diffusive_flux"]),
        nh_pressure = Val(parsed_args["edmfx_nh_pressure"]),
        filter = Val(parsed_args["edmfx_filter"]),
    )

    model_config = get_model_config(parsed_args)
    vert_diff =
        get_vertical_diffusion_model(diffuse_momentum, parsed_args, params, FT)

    atmos = AtmosModel(;
        moisture_model,
        model_config,
        ozone,
        radiation_mode,
        subsidence = get_subsidence_model(parsed_args, radiation_mode, FT),
        ls_adv = get_large_scale_advection_model(parsed_args, FT),
        external_forcing = get_external_forcing_model(parsed_args),
        edmf_coriolis = get_edmf_coriolis(parsed_args, FT),
        advection_test,
        tendency_model = get_tendency_model(parsed_args),
        edmfx_model,
        precip_model,
        cloud_model,
        forcing_type,
        call_cloud_diagnostics_per_stage,
        turbconv_model = get_turbconv_model(FT, parsed_args, turbconv_params),
        non_orographic_gravity_wave = get_non_orographic_gravity_wave_model(
            parsed_args,
            model_config,
            FT,
        ),
        orographic_gravity_wave = get_orographic_gravity_wave_model(
            parsed_args,
            FT,
        ),
        hyperdiff = get_hyperdiffusion_model(parsed_args, FT),
        vert_diff,
        diff_mode = implicit_diffusion ? Implicit() : Explicit(),
        sgs_adv_mode = implicit_sgs_advection ? Implicit() : Explicit(),
        viscous_sponge = get_viscous_sponge_model(parsed_args, params, FT),
<<<<<<< HEAD
        smagorinsky_lilly = get_smagorinsky_lilly_model(parsed_args, params, FT),
=======
        smagorinsky_lilly = get_smagorinsky_lilly_model(
            parsed_args,
            params,
            FT,
        ),
>>>>>>> ab5f1da4
        rayleigh_sponge = get_rayleigh_sponge_model(parsed_args, params, FT),
        sfc_temperature = get_sfc_temperature_form(parsed_args),
        insolation = get_insolation_form(parsed_args),
        surface_model = get_surface_model(parsed_args),
        surface_albedo = get_surface_albedo_model(parsed_args, params, FT),
        numerics = get_numerics(parsed_args),
    )
    @assert !@any_reltype(atmos, (UnionAll, DataType))

    @info "AtmosModel: \n$(summary(atmos))"
    return atmos
end

function get_numerics(parsed_args)
    test_dycore =
        parsed_args["test_dycore_consistency"] ? TestDycoreConsistency() :
        nothing

    energy_upwinding = Val(Symbol(parsed_args["energy_upwinding"]))
    tracer_upwinding = Val(Symbol(parsed_args["tracer_upwinding"]))
    edmfx_upwinding = Val(Symbol(parsed_args["edmfx_upwinding"]))
    edmfx_sgsflux_upwinding =
        Val(Symbol(parsed_args["edmfx_sgsflux_upwinding"]))

    limiter = parsed_args["apply_limiter"] ? CA.QuasiMonotoneLimiter() : nothing

    # wrap each upwinding mode in a Val for dispatch
    numerics = AtmosNumerics(;
        energy_upwinding,
        tracer_upwinding,
        edmfx_upwinding,
        edmfx_sgsflux_upwinding,
        limiter,
        test_dycore_consistency = test_dycore,
    )
    @info "numerics $(summary(numerics))"

    return numerics
end

function get_spaces(parsed_args, params, comms_ctx)

    FT = eltype(params)
    z_elem = Int(parsed_args["z_elem"])
    z_max = FT(parsed_args["z_max"])
    dz_bottom = FT(parsed_args["dz_bottom"])
    bubble = parsed_args["bubble"]
    deep = parsed_args["deep_atmosphere"]

    h_elem = parsed_args["h_elem"]
    radius = CAP.planet_radius(params)
    center_space, face_space = if parsed_args["config"] == "sphere"
        nh_poly = parsed_args["nh_poly"]
        quad = Quadratures.GLL{nh_poly + 1}()
        horizontal_mesh = cubed_sphere_mesh(; radius, h_elem)
        h_space =
            make_horizontal_space(horizontal_mesh, quad, comms_ctx, bubble)
        z_stretch = if parsed_args["z_stretch"]
            Meshes.HyperbolicTangentStretching(dz_bottom)
        else
            Meshes.Uniform()
        end
        make_hybrid_spaces(h_space, z_max, z_elem, z_stretch; deep, parsed_args)
    elseif parsed_args["config"] == "column" # single column
        @warn "perturb_initstate flag is ignored for single column configuration"
        FT = eltype(params)
        Δx = FT(1) # Note: This value shouldn't matter, since we only have 1 column.
        quad = Quadratures.GL{1}()
        horizontal_mesh = periodic_rectangle_mesh(;
            x_max = Δx,
            y_max = Δx,
            x_elem = 1,
            y_elem = 1,
        )
        if bubble
            @warn "Bubble correction not compatible with single column configuration. It will be switched off."
            bubble = false
        end
        h_space =
            make_horizontal_space(horizontal_mesh, quad, comms_ctx, bubble)
        z_stretch = if parsed_args["z_stretch"]
            Meshes.HyperbolicTangentStretching(dz_bottom)
        else
            Meshes.Uniform()
        end
        make_hybrid_spaces(h_space, z_max, z_elem, z_stretch; parsed_args)
    elseif parsed_args["config"] == "box"
        FT = eltype(params)
        nh_poly = parsed_args["nh_poly"]
        quad = Quadratures.GLL{nh_poly + 1}()
        x_elem = Int(parsed_args["x_elem"])
        x_max = FT(parsed_args["x_max"])
        y_elem = Int(parsed_args["y_elem"])
        y_max = FT(parsed_args["y_max"])
        horizontal_mesh = periodic_rectangle_mesh(;
            x_max = x_max,
            y_max = y_max,
            x_elem = x_elem,
            y_elem = y_elem,
        )
        h_space =
            make_horizontal_space(horizontal_mesh, quad, comms_ctx, bubble)
        z_stretch = if parsed_args["z_stretch"]
            Meshes.HyperbolicTangentStretching(dz_bottom)
        else
            Meshes.Uniform()
        end
        make_hybrid_spaces(h_space, z_max, z_elem, z_stretch; parsed_args, deep)
    elseif parsed_args["config"] == "plane"
        FT = eltype(params)
        nh_poly = parsed_args["nh_poly"]
        quad = Quadratures.GLL{nh_poly + 1}()
        x_elem = Int(parsed_args["x_elem"])
        x_max = FT(parsed_args["x_max"])
        horizontal_mesh =
            periodic_line_mesh(; x_max = x_max, x_elem = x_elem)
        h_space =
            make_horizontal_space(horizontal_mesh, quad, comms_ctx, bubble)
        z_stretch = if parsed_args["z_stretch"]
            Meshes.HyperbolicTangentStretching(dz_bottom)
        else
            Meshes.Uniform()
        end
        make_hybrid_spaces(h_space, z_max, z_elem, z_stretch; parsed_args, deep)
    end
    ncols = Fields.ncolumns(center_space)
    ndofs_total = ncols * z_elem
    hspace = Spaces.horizontal_space(center_space)
    quad_style = Spaces.quadrature_style(hspace)
    Nq = Quadratures.degrees_of_freedom(quad_style)

    @info "Resolution stats: " Nq h_elem z_elem ncols ndofs_total
    return (;
        center_space,
        face_space,
        horizontal_mesh,
        quad,
        z_max,
        z_elem,
        z_stretch,
    )
end

function get_spaces_restart(Y)
    center_space = axes(Y.c)
    face_space = axes(Y.f)
    return (; center_space, face_space)
end

function get_state_restart(config::AtmosConfig, restart_file, atmos_model_hash)
    (; parsed_args, comms_ctx) = config

    @assert !isnothing(restart_file)
    reader = InputOutput.HDF5Reader(restart_file, comms_ctx)
    Y = InputOutput.read_field(reader, "Y")
    # TODO: Do not use InputOutput.HDF5 directly
    t_start = InputOutput.HDF5.read_attribute(reader.file, "time")
    if "atmos_model_hash" in keys(InputOutput.HDF5.attrs(reader.file))
        atmos_model_hash_in_restart =
            InputOutput.HDF5.read_attribute(reader.file, "atmos_model_hash")
        if atmos_model_hash_in_restart != atmos_model_hash
            @warn "Restart file $(restart_file) was constructed with a different AtmosModel"
        end
    end
    return (Y, t_start)
end

function get_initial_condition(parsed_args)
    if parsed_args["initial_condition"] in [
        "DryBaroclinicWave",
        "MoistBaroclinicWave",
        "MoistBaroclinicWaveWithEDMF",
    ]
        return getproperty(ICs, Symbol(parsed_args["initial_condition"]))(
            parsed_args["perturb_initstate"],
            parsed_args["deep_atmosphere"],
        )
    elseif parsed_args["initial_condition"] in
           ["DecayingProfile", "MoistAdiabaticProfileEDMFX"]
        return getproperty(ICs, Symbol(parsed_args["initial_condition"]))(
            parsed_args["perturb_initstate"],
        )
    elseif parsed_args["initial_condition"] in [
        "Nieuwstadt",
        "GABLS",
        "GATE_III",
        "Soares",
        "Bomex",
        "LifeCycleTan2018",
        "ARM_SGP",
        "DYCOMS_RF01",
        "DYCOMS_RF02",
        "Rico",
        "TRMM_LBA",
        "SimplePlume",
    ]
        return getproperty(ICs, Symbol(parsed_args["initial_condition"]))(
            parsed_args["prognostic_tke"],
        )
    elseif parsed_args["initial_condition"] == "ISDAC"
        ICs.ISDAC(
            parsed_args["prognostic_tke"],
            parsed_args["perturb_initstate"],
        )
    elseif parsed_args["initial_condition"] in [
        "IsothermalProfile",
        "AgnesiHProfile",
        "DryDensityCurrentProfile",
        "RisingThermalBubbleProfile",
        "ScharProfile",
        "PrecipitatingColumn",
    ]
        return getproperty(ICs, Symbol(parsed_args["initial_condition"]))()
    elseif parsed_args["initial_condition"] == "GCM"
        @assert parsed_args["prognostic_tke"] == true
        return ICs.GCMDriven(
            parsed_args["external_forcing_file"],
            parsed_args["cfsite_number"],
        )
    else
        error(
            "Unknown `initial_condition`: $(parsed_args["initial_condition"])",
        )
    end
end

function get_surface_setup(parsed_args)
    parsed_args["surface_setup"] == "GCM" && return SurfaceConditions.GCMDriven(
        parsed_args["external_forcing_file"],
        parsed_args["cfsite_number"],
    )

    return getproperty(SurfaceConditions, Symbol(parsed_args["surface_setup"]))()
end

is_explicit_CTS_algo_type(alg_or_tableau) =
    alg_or_tableau <: CTS.ERKAlgorithmName

is_imex_CTS_algo_type(alg_or_tableau) =
    alg_or_tableau <: CTS.IMEXARKAlgorithmName

is_implicit_type(alg_or_tableau) = is_imex_CTS_algo_type(alg_or_tableau)

is_imex_CTS_algo(::CTS.IMEXAlgorithm) = true
is_imex_CTS_algo(::CTS.RosenbrockAlgorithm) = true
is_imex_CTS_algo(::SciMLBase.AbstractODEAlgorithm) = false

is_implicit(ode_algo) = is_imex_CTS_algo(ode_algo)

is_rosenbrock(::SciMLBase.AbstractODEAlgorithm) = false
use_transform(ode_algo) =
    !(is_imex_CTS_algo(ode_algo) || is_rosenbrock(ode_algo))

additional_integrator_kwargs(::SciMLBase.AbstractODEAlgorithm) = (;
    adaptive = false,
    progress = isinteractive(),
    progress_steps = isinteractive() ? 1 : 1000,
)
import DiffEqBase
additional_integrator_kwargs(::CTS.DistributedODEAlgorithm) = (;
    kwargshandle = DiffEqBase.KeywordArgSilent, # allow custom kwargs
    adjustfinal = true,
    # TODO: enable progress bars in ClimaTimeSteppers
)

is_cts_algo(::SciMLBase.AbstractODEAlgorithm) = false
is_cts_algo(::CTS.DistributedODEAlgorithm) = true

function jac_kwargs(ode_algo, Y, atmos, parsed_args)
    if is_implicit(ode_algo)
        A = ImplicitEquationJacobian(
            Y,
            atmos;
            approximate_solve_iters = parsed_args["approximate_linear_solve_iters"],
            transform_flag = use_transform(ode_algo),
        )
        if use_transform(ode_algo)
            return (; jac_prototype = A, Wfact_t = Wfact!)
        else
            return (; jac_prototype = A, Wfact = Wfact!)
        end
    else
        return NamedTuple()
    end
end

#=
    ode_configuration(Y, parsed_args)

Returns the ode algorithm
=#
function ode_configuration(::Type{FT}, parsed_args) where {FT}
    ode_name = parsed_args["ode_algo"]
    alg_or_tableau = getproperty(CTS, Symbol(ode_name))
    @info "Using ODE config: `$alg_or_tableau`"
    if ode_name == "SSPKnoth"
        return CTS.RosenbrockAlgorithm(CTS.tableau(CTS.SSPKnoth()))
    end

    if is_explicit_CTS_algo_type(alg_or_tableau)
        return CTS.ExplicitAlgorithm(alg_or_tableau())
    elseif !is_implicit_type(alg_or_tableau)
        return alg_or_tableau()
    elseif is_imex_CTS_algo_type(alg_or_tableau)
        newtons_method = CTS.NewtonsMethod(;
            max_iters = parsed_args["max_newton_iters_ode"],
            krylov_method = if parsed_args["use_krylov_method"]
                CTS.KrylovMethod(;
                    jacobian_free_jvp = CTS.ForwardDiffJVP(;
                        step_adjustment = FT(
                            parsed_args["jvp_step_adjustment"],
                        ),
                    ),
                    forcing_term = if parsed_args["use_dynamic_krylov_rtol"]
                        α = FT(parsed_args["eisenstat_walker_forcing_alpha"])
                        CTS.EisenstatWalkerForcing(; α)
                    else
                        CTS.ConstantForcing(FT(parsed_args["krylov_rtol"]))
                    end,
                )
            else
                nothing
            end,
            convergence_checker = if parsed_args["use_newton_rtol"]
                norm_condition = CTS.MaximumRelativeError(
                    FT(parsed_args["newton_rtol"]),
                )
                CTS.ConvergenceChecker(; norm_condition)
            else
                nothing
            end,
        )
        return CTS.IMEXAlgorithm(alg_or_tableau(), newtons_method)
    else
        return alg_or_tableau(; linsolve = linsolve!)
    end
end

thermo_state_type(::DryModel, ::Type{FT}) where {FT} = TD.PhaseDry{FT}
thermo_state_type(::EquilMoistModel, ::Type{FT}) where {FT} = TD.PhaseEquil{FT}
thermo_state_type(::NonEquilMoistModel, ::Type{FT}) where {FT} =
    TD.PhaseNonEquil{FT}

auto_detect_restart_file(::OutputPathGenerator.OutputPathGeneratorStyle, _) =
    error("auto_detect_restart_file works only with ActiveLink")

"""
    auto_detect_restart_file(::ActiveLinkStyle, base_output_dir)

Return the most recent restart file in the directory structure in `base_output_dir`, if any.

`auto_detect_restart_file` scans the content of `base_output_dir` matching the expected
names for output folders generated by `ActiveLinkStyle` and for restart files
(`dayDDDD.SSSSS.hdf5`). If no folder or no restart file is found, return `nothing`: this
means that the simulation cannot be automatically restarted. If a folder is found, look
inside it and return the latest restart file (latest measured by the time in the file name).
"""
function auto_detect_restart_file(
    output_dir_style::OutputPathGenerator.ActiveLinkStyle,
    base_output_dir,
)
    # if base_output_dir does not exist, we return restart_file = nothing because there is
    # no restart file to be detected
    isdir(base_output_dir) || return nothing

    # output_dir will be something like ABC/DEF/output_1234
    name_rx = r"output_(\d\d\d\d)"
    restart_file_rx = r"day\d+\.\w+\.hdf5"
    restart_file = nothing

    existing_outputs =
        filter(x -> !isnothing(match(name_rx, x)), readdir(base_output_dir))

    isempty(existing_outputs) && return nothing

    latest_output = first(sort(existing_outputs, rev = true))
    previous_folder = joinpath(base_output_dir, latest_output)
    possible_restart_files =
        filter(f -> occursin(restart_file_rx, f), readdir(previous_folder))
    if isempty(possible_restart_files)
        @warn "Detected folder $(previous_folder), but no restart file was found"
        return nothing
    end

    restart_file_name = last(CA.sort_files_by_time(possible_restart_files))
    restart_file = joinpath(previous_folder, restart_file_name)
    @assert isfile(restart_file) "Restart file does not exist"

    return restart_file
end

function get_sim_info(config::AtmosConfig)
    (; parsed_args) = config
    FT = eltype(config)

    (; job_id) = config
    default_output = haskey(ENV, "CI") ? job_id : joinpath("output", job_id)
    out_dir = parsed_args["output_dir"]
    base_output_dir = isnothing(out_dir) ? default_output : out_dir

    allowed_dir_styles = Dict(
        "activelink" => OutputPathGenerator.ActiveLinkStyle(),
        "removepreexisting" => OutputPathGenerator.RemovePreexistingStyle(),
    )

    requested_style = parsed_args["output_dir_style"]

    haskey(allowed_dir_styles, lowercase(requested_style)) ||
        error("output_dir_style $(requested_style) not available")

    output_dir_style = allowed_dir_styles[lowercase(requested_style)]

    # We look for a restart before creating a new output dir because we want to
    # look for previous folders
    restart_file =
        parsed_args["detect_restart_file"] ?
        auto_detect_restart_file(output_dir_style, base_output_dir) :
        parsed_args["restart_file"]

    output_dir = OutputPathGenerator.generate_output_path(
        base_output_dir;
        context = config.comms_ctx,
        style = output_dir_style,
    )

    isnothing(restart_file) ||
        @info "Restarting simulation from file $restart_file"

    sim = (;
        output_dir,
        restart = !isnothing(restart_file),
        restart_file,
        job_id,
        dt = FT(time_to_seconds(parsed_args["dt"])),
        start_date = DateTime(parsed_args["start_date"], dateformat"yyyymmdd"),
        t_end = FT(time_to_seconds(parsed_args["t_end"])),
    )
    n_steps = floor(Int, sim.t_end / sim.dt)
    @info(
        "Time info:",
        dt = parsed_args["dt"],
        t_end = parsed_args["t_end"],
        floor_n_steps = n_steps,
    )

    return sim
end

function args_integrator(parsed_args, Y, p, tspan, ode_algo, callback)
    (; atmos, dt) = p
    dt_save_to_sol = time_to_seconds(parsed_args["dt_save_to_sol"])

    s = @timed_str begin
        func = if parsed_args["split_ode"]
            implicit_func = SciMLBase.ODEFunction(
                implicit_tendency!;
                jac_kwargs(ode_algo, Y, atmos, parsed_args)...,
                tgrad = (∂Y∂t, Y, p, t) -> (∂Y∂t .= 0),
            )
            if is_cts_algo(ode_algo)
                CTS.ClimaODEFunction(;
                    T_exp_T_lim! = remaining_tendency!,
                    T_imp! = implicit_func,
                    # Can we just pass implicit_tendency! and jac_prototype etc.?
                    lim! = limiters_func!,
                    dss!,
                    post_explicit! = set_precomputed_quantities!,
                    post_implicit! = set_precomputed_quantities!,
                )
            else
                SciMLBase.SplitFunction(implicit_func, remaining_tendency!)
            end
        else
            remaining_tendency! # should be total_tendency!
        end
    end
    @info "Define ode function: $s"
    problem = SciMLBase.ODEProblem(func, Y, tspan, p)
    saveat = if dt_save_to_sol == Inf
        tspan[2]
    elseif tspan[2] % dt_save_to_sol == 0
        dt_save_to_sol
    else
        [tspan[1]:dt_save_to_sol:tspan[2]..., tspan[2]]
    end # ensure that tspan[2] is always saved
    @info "dt_save_to_sol: $dt_save_to_sol, length(saveat): $(length(saveat))"
    args = (problem, ode_algo)
    kwargs = (; saveat, callback, dt, additional_integrator_kwargs(ode_algo)...)
    return (args, kwargs)
end

import ClimaComms, Logging, NVTX
function get_comms_context(parsed_args)
    device = if parsed_args["device"] == "auto"
        ClimaComms.device()
    elseif parsed_args["device"] == "CUDADevice"
        ClimaComms.CUDADevice()
    elseif parsed_args["device"] == "CPUMultiThreaded" || Threads.nthreads() > 1
        ClimaComms.CPUMultiThreaded()
    else
        ClimaComms.CPUSingleThreaded()
    end
    comms_ctx = ClimaComms.context(device)
    ClimaComms.init(comms_ctx)
    if ClimaComms.iamroot(comms_ctx)
        Logging.global_logger(Logging.ConsoleLogger(stderr, Logging.Info))
    else
        Logging.global_logger(Logging.NullLogger())
    end
    @info "Running on $(nameof(typeof(device)))."
    if comms_ctx isa ClimaComms.SingletonCommsContext
        @info "Setting up single-process ClimaAtmos run"
    else
        @info "Setting up distributed ClimaAtmos run" nprocs =
            ClimaComms.nprocs(comms_ctx)
    end
    if NVTX.isactive()
        # makes output on buildkite a bit nicer
        if ClimaComms.iamroot(comms_ctx)
            atexit() do
                println("--- Saving profiler information")
            end
        end
    end

    return comms_ctx
end

function get_simulation(config::AtmosConfig)
    params = create_parameter_set(config)
    atmos = get_atmos(config, params)

    sim_info = get_sim_info(config)
    job_id = sim_info.job_id
    output_dir = sim_info.output_dir
    @info "Simulation info" job_id output_dir

    CP.log_parameter_information(
        config.toml_dict,
        joinpath(output_dir, "$(job_id)_parameters.toml"),
        strict = true,
    )
    YAML.write_file(joinpath(output_dir, "$job_id.yml"), config.parsed_args)

    if sim_info.restart
        s = @timed_str begin
            (Y, t_start) = get_state_restart(
                config,
                sim_info.restart_file,
                hash(atmos),
            )
            spaces = get_spaces_restart(Y)
        end
        @info "Allocating Y: $s"
    else
        spaces = get_spaces(config.parsed_args, params, config.comms_ctx)
    end

    initial_condition = get_initial_condition(config.parsed_args)
    surface_setup = get_surface_setup(config.parsed_args)

    if !sim_info.restart
        s = @timed_str begin
            Y = ICs.atmos_state(
                initial_condition(params),
                atmos,
                spaces.center_space,
                spaces.face_space,
            )
            t_start = Spaces.undertype(axes(Y.c))(0)
        end
        @info "Allocating Y: $s"
    end

    tracers = get_tracers(config.parsed_args)

    s = @timed_str begin
        p = build_cache(
            Y,
            atmos,
            params,
            surface_setup,
            sim_info,
            tracers.aerosol_names,
        )
    end
    @info "Allocating cache (p): $s"

    if config.parsed_args["discrete_hydrostatic_balance"]
        set_discrete_hydrostatic_balanced_state!(Y, p)
    end

    FT = Spaces.undertype(axes(Y.c))
    s = @timed_str begin
        ode_algo = ode_configuration(FT, config.parsed_args)
    end
    @info "ode_configuration: $s"

    s = @timed_str begin
        callback = get_callbacks(config, sim_info, atmos, params, Y, p, t_start)
    end
    @info "get_callbacks: $s"

    # Initialize diagnostics
    if config.parsed_args["enable_diagnostics"]
        s = @timed_str begin
            scheduled_diagnostics, writers, periods_reductions =
                get_diagnostics(
                    config.parsed_args,
                    atmos,
                    Y,
                    p,
                    sim_info.dt,
                    t_start,
                )
        end
        @info "initializing diagnostics: $s"

        # Check for consistency between diagnostics and checkpoints
        checkpoint_frequency = checkpoint_frequency_from_parsed_args(
            config.parsed_args["dt_save_state_to_disk"],
        )

        if checkpoint_frequency != Inf
            if any(
                x -> !CA.isdivisible(checkpoint_frequency, x),
                periods_reductions,
            )
                accum_str =
                    join(CA.promote_period.(collect(periods_reductions)), ", ")
                checkpt_str = CA.promote_period(checkpoint_frequency)
                @warn "The checkpointing frequency (dt_save_state_to_disk = $checkpt_str) should be an integer multiple of all diagnostics accumulation periods ($accum_str) to simulations can be safely restarted from any checkpoint"
            end
        end
    else
        writers = nothing
    end

    continuous_callbacks = tuple()
    discrete_callbacks = callback

    s = @timed_str begin
        all_callbacks =
            SciMLBase.CallbackSet(continuous_callbacks, discrete_callbacks)
    end
    @info "Prepared SciMLBase.CallbackSet callbacks: $s"
    steps_cycle_non_diag = n_steps_per_cycle_per_cb(all_callbacks, sim_info.dt)
    steps_cycle = lcm(steps_cycle_non_diag)
    @info "n_steps_per_cycle_per_cb (non diagnostics): $steps_cycle_non_diag"
    @info "n_steps_per_cycle (non diagnostics): $steps_cycle"

    tspan = (t_start, sim_info.t_end)
    s = @timed_str begin
        integrator_args, integrator_kwargs = args_integrator(
            config.parsed_args,
            Y,
            p,
            tspan,
            ode_algo,
            all_callbacks,
        )
    end

    s = @timed_str begin
        integrator = SciMLBase.init(integrator_args...; integrator_kwargs...)
    end
    @info "init integrator: $s"

    if config.parsed_args["enable_diagnostics"]
        s = @timed_str begin
            integrator = ClimaDiagnostics.IntegratorWithDiagnostics(
                integrator,
                scheduled_diagnostics,
            )
        end
        @info "Added diagnostics: $s"
    end

    reset_graceful_exit(output_dir)

    return AtmosSimulation(
        job_id,
        output_dir,
        sim_info.start_date,
        sim_info.t_end,
        writers,
        integrator,
    )
end

# Compatibility with old get_integrator
function get_integrator(config::AtmosConfig)
    Base.depwarn(
        "get_integrator is deprecated, use get_simulation instead",
        :get_integrator,
    )
    return get_simulation(config).integrator
end<|MERGE_RESOLUTION|>--- conflicted
+++ resolved
@@ -85,15 +85,11 @@
         diff_mode = implicit_diffusion ? Implicit() : Explicit(),
         sgs_adv_mode = implicit_sgs_advection ? Implicit() : Explicit(),
         viscous_sponge = get_viscous_sponge_model(parsed_args, params, FT),
-<<<<<<< HEAD
-        smagorinsky_lilly = get_smagorinsky_lilly_model(parsed_args, params, FT),
-=======
         smagorinsky_lilly = get_smagorinsky_lilly_model(
             parsed_args,
             params,
             FT,
         ),
->>>>>>> ab5f1da4
         rayleigh_sponge = get_rayleigh_sponge_model(parsed_args, params, FT),
         sfc_temperature = get_sfc_temperature_form(parsed_args),
         insolation = get_insolation_form(parsed_args),
