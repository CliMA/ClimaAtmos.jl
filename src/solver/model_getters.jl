--- conflicted
+++ resolved
@@ -159,16 +159,10 @@
 function get_smagorinsky_lilly_model(parsed_args, params, ::Type{FT}) where {FT}
     is_model_active = parsed_args["smagorinsky_lilly"]
     Cs = parsed_args["c_smag"]
-<<<<<<< HEAD
-    @assert is_model_active in (true, false)
-    return if is_model_active == true
-        SmagorinskyLilly{FT}(; Cs)
-=======
     Pr_t = parsed_args["prandtl_turbulent_neutral"]  # Turbulent Prandtl number for neutral stratification
     @assert is_model_active in (true, false)
     return if is_model_active == true
         SmagorinskyLilly{FT}(; Cs, Pr_t)
->>>>>>> ab5f1da4
     else
         nothing
     end
