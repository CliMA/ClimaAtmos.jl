#####
##### Precomputed quantities
#####
import CloudMicrophysics.Microphysics1M as CM1
import CloudMicrophysics.MicrophysicsNonEq as CMNe

"""
    set_precipitation_precomputed_quantities!(Y, p, t)

Updates the precipitation terminal velocity stored in `p`
for the 1-moment microphysics scheme
"""
function set_precipitation_precomputed_quantities!(Y, p, t)
    @assert (p.atmos.precip_model isa Microphysics1Moment)

    (; ᶜwᵣ, ᶜwₛ) = p.precomputed
    cmp = CAP.microphysics_1m_params(p.params)

    # compute the precipitation terminal velocity [m/s]
    @. ᶜwᵣ = CM1.terminal_velocity(
        cmp.pr,
        cmp.tv.rain,
        Y.c.ρ,
        max(zero(Y.c.ρ), Y.c.ρq_rai / Y.c.ρ),
    )
    @. ᶜwₛ = CM1.terminal_velocity(
        cmp.ps,
        cmp.tv.snow,
        Y.c.ρ,
        max(zero(Y.c.ρ), Y.c.ρq_sno / Y.c.ρ),
    )
    return nothing
end

"""
    set_sedimentation_precomputed_quantities!(Y, p, t)

Updates the sedimentation terminal velocity stored in `p`
for the non-equilibrium microphysics scheme
"""
function set_sedimentation_precomputed_quantities!(Y, p, t)
    @assert (p.atmos.moisture_model isa NonEquilMoistModel)

    (; ᶜwₗ, ᶜwᵢ) = p.precomputed
    cmc = CAP.microphysics_cloud_params(p.params)

<<<<<<< HEAD
    FT = eltype(Y)

    cmc = CAP.microphysics_cloud_params(p.params)

    # compute the precipitation terminal velocity [m/s]
=======
    # compute sedimentation velocity for cloud condensate [m/s]
>>>>>>> 5aa69a7c
    @. ᶜwₗ = CMNe.terminal_velocity(
        cmc.liquid,
        cmc.Ch2022.rain,
        Y.c.ρ,
        max(zero(Y.c.ρ), Y.c.ρq_liq / Y.c.ρ),
    )
    @. ᶜwᵢ = CMNe.terminal_velocity(
        cmc.ice,
        cmc.Ch2022.small_ice,
        Y.c.ρ,
        max(zero(Y.c.ρ), Y.c.ρq_ice / Y.c.ρ),
    )
    return nothing
end<|MERGE_RESOLUTION|>--- conflicted
+++ resolved
@@ -44,15 +44,7 @@
     (; ᶜwₗ, ᶜwᵢ) = p.precomputed
     cmc = CAP.microphysics_cloud_params(p.params)
 
-<<<<<<< HEAD
-    FT = eltype(Y)
-
-    cmc = CAP.microphysics_cloud_params(p.params)
-
-    # compute the precipitation terminal velocity [m/s]
-=======
     # compute sedimentation velocity for cloud condensate [m/s]
->>>>>>> 5aa69a7c
     @. ᶜwₗ = CMNe.terminal_velocity(
         cmc.liquid,
         cmc.Ch2022.rain,
