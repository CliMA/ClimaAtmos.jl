--- conflicted
+++ resolved
@@ -61,7 +61,9 @@
     )
     cloud_diagnostics_tuple =
         similar(Y.c, @NamedTuple{cf::FT, q_liq::FT, q_ice::FT})
-<<<<<<< HEAD
+    sedimentation_quantities =
+        atmos.moisture_model isa NonEquilMoistModel ?
+        (; ᶜwₗ = similar(Y.c, FT), ᶜwᵢ = similar(Y.c, FT)) : (;)
     moisture_sgs_quantities =
         atmos.moisture_model isa NonEquilMoistModel ?
         (;
@@ -70,11 +72,6 @@
             ᶜgradᵥ_q_liq⁰ = Fields.Field(C3{FT}, cspace),
             ᶜgradᵥ_q_ice⁰ = Fields.Field(C3{FT}, cspace),
         ) : (;)
-=======
-    sedimentation_quantities =
-        atmos.moisture_model isa NonEquilMoistModel ?
-        (; ᶜwₗ = similar(Y.c, FT), ᶜwᵢ = similar(Y.c, FT)) : (;)
->>>>>>> f54c20de
     precipitation_sgs_quantities =
         atmos.precip_model isa Microphysics0Moment ?
         (; ᶜSqₜᵖʲs = similar(Y.c, NTuple{n, FT}), ᶜSqₜᵖ⁰ = similar(Y.c, FT)) :
