--- conflicted
+++ resolved
@@ -46,31 +46,12 @@
             face_space,
         ), # ᶠω¹²ʲs
         ᶠtemp_C123 = Fields.Field(C123{FT}, face_space), # χ₁₂₃
-<<<<<<< HEAD
-        ᶜtemp_UVWxUVW = Fields.Field(
-            typeof(UVW(FT(0), FT(0), FT(0)) * UVW(FT(0), FT(0), FT(0))'),
-            center_space,
-        ), # ᶜstrain_rate
-        ᶠtemp_UVWxUVW = Fields.Field(
-            typeof(UVW(FT(0), FT(0), FT(0)) * UVW(FT(0), FT(0), FT(0))'),
-            face_space,
-        ), # ᶠstrain_rate
-        ᶜtemp_strain = Fields.Field(
-            typeof(UVW(FT(0), FT(0), FT(0)) * UVW(FT(0), FT(0), FT(0))'),
-            center_space,
-        ), # ᶜstrain_rate
-        ᶠtemp_strain = Fields.Field(
-            typeof(UVW(FT(0), FT(0), FT(0)) * UVW(FT(0), FT(0), FT(0))'),
-            face_space,
-        ), # ᶠstrain_rate
-=======
         ᶜtemp_UVW = Fields.Field(typeof(uvw_vec), center_space), # UVW(ᶜu)
         ᶠtemp_UVW = Fields.Field(typeof(uvw_vec), face_space), # UVW(ᶠu³)
         ᶜtemp_UVWxUVW = Fields.Field(typeof(uvw_vec * uvw_vec'), center_space), # ᶜstrain_rate
         ᶠtemp_UVWxUVW = Fields.Field(typeof(uvw_vec * uvw_vec'), face_space), # ᶠstrain_rate
         ᶜtemp_strain = Fields.Field(typeof(uvw_vec * uvw_vec'), center_space), # ᶜstrain_rate
         ᶠtemp_strain = Fields.Field(typeof(uvw_vec * uvw_vec'), face_space), # ᶠstrain_rate
->>>>>>> ab5f1da4
         # TODO: Remove this hack
         sfc_temp_C3 = Fields.Field(C3{FT}, Spaces.level(face_space, half)), # ρ_flux_χ
         # Implicit solver cache:
