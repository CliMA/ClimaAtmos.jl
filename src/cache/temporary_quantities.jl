--- conflicted
+++ resolved
@@ -42,7 +42,6 @@
             face_space,
         ), # ᶠω¹²ʲs
         ᶠtemp_C123 = Fields.Field(C123{FT}, face_space), # χ₁₂₃
-<<<<<<< HEAD
         ᶜtemp_UVWxUVW = Fields.Field(
             typeof(UVW(FT(0), FT(0), FT(0)) * UVW(FT(0), FT(0), FT(0))'),
             center_space,
@@ -51,14 +50,12 @@
             typeof(UVW(FT(0), FT(0), FT(0)) * UVW(FT(0), FT(0), FT(0))'),
             face_space,
         ), # ᶠstrain_rate
-=======
         ᶜtemp_C3 = Fields.Field(C3{FT}, center_space),
         ᶜtemp_C3_2 = Fields.Field(C3{FT}, center_space),
         ᶠtemp_C3 = Fields.Field(C3{FT}, face_space),
         ᶠtemp_C3_2 = Fields.Field(C3{FT}, face_space),
         ᶜtemp_C12 = Fields.Field(C12{FT}, center_space),
         ᶠtemp_C12 = Fields.Field(C12{FT}, face_space),
->>>>>>> 289523d0
         # TODO: Remove this hack
         sfc_temp_C3 = Fields.Field(C3{FT}, Spaces.level(face_space, half)), # ρ_flux_χ
         # Implicit solver cache:
