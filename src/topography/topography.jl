"""
    topography_dcmip200(coord)

Surface elevation for the DCMIP-2-0-0 test problem.
"""
function topography_dcmip200(coord)
    FT = Geometry.float_type(coord)
    λ, ϕ = coord.long, coord.lat
    ϕₘ = FT(0) # degrees (equator)
    λₘ = FT(3 / 2 * 180)  # degrees
    rₘ = FT(acos(sind(ϕₘ) * sind(ϕ) + cosd(ϕₘ) * cosd(ϕ) * cosd(λ - λₘ))) # Great circle distance (rads)
    Rₘ = FT(3π / 4) # Moutain radius
    ζₘ = FT(π / 16) # Mountain oscillation half-width
    h₀ = FT(2000)
    zₛ = ifelse(
        rₘ < Rₘ,
        FT(h₀ / 2) * (1 + cospi(rₘ / Rₘ)) * (cospi(rₘ / ζₘ))^2,
        FT(0),
    )
    return zₛ
end

"""
    topography_hughes2023(coord)

Surface elevation for baroclinic wave test from Hughes and Jablonowski (2023).
"""
function topography_hughes2023(coord)
    FT = Geometry.float_type(coord)
    λ, ϕ = coord.long, coord.lat
    h₀ = FT(2e3)
    # Angles in degrees
    ϕ₁ = FT(45)
    ϕ₂ = FT(45)
    λ_min = minimum(λ)
    λ₁ = FT(72)
    λ₂ = FT(140)
    λₘ = FT(7)
    ϕₘ = FT(40)
<<<<<<< HEAD
    d = ϕₘ / 2 * (-log(FT(0.1)))^(FT(-1 / 6))
    c = λₘ / 2 * (-log(FT(0.1)))^(FT(-1 / 2))
=======
    d = ϕₘ / 2 * (-log(0.1))^(-1 / 6)
    c = λₘ / 2 * (-log(0.1))^(-1 / 2)
>>>>>>> 00bf4353
    d₁ = (λ - λ_min) - λ₁
    d₂ = (λ - λ_min) - λ₂
    l₁ = λ - λ₁
    l₂ = λ - λ₂
<<<<<<< HEAD
    zₛ = h₀ * (
=======
    zₛ = FT(
        h₀ * (
>>>>>>> 00bf4353
            exp(-(((ϕ - ϕ₁) / d)^6 + (l₁ / c)^2)) +
            exp(-(((ϕ - ϕ₂) / d)^6 + (l₂ / c)^2))
        )
    return zₛ
end

##
## Topography profiles for 2D and 3D boxes
##

# The parameters of these profiles should be defined separately so that they
# can also be used to compute analytic solutions.

"""
    topography_agnesi(coord)

Surface elevation for a 2D Witch of Agnesi mountain, centered at `x = 50 km`.
"""
function topography_agnesi(coord)
    FT = Geometry.float_type(coord)
    (; x) = coord
    (; h_max, x_center, a) = agnesi_params(FT)
    return h_max / (1 + ((x - x_center) / a)^2)
end
agnesi_params(::Type{FT}) where {FT} =
    (; h_max = FT(25), x_center = FT(50e3), a = FT(5e3))

"""
    topography_schar(coord)

Surface elevation for a 2D Schar mountain, centered at `x = 50 km`.
"""
function topography_schar(coord)
    FT = Geometry.float_type(coord)
    (; x) = coord
    (; h_max, x_center, λ, a) = schar_params(FT)
    return h_max * exp(-(x - x_center)^2 / a^2) * cospi((x - x_center) / λ)^2
end
schar_params(::Type{FT}) where {FT} =
    (; h_max = FT(25), x_center = FT(50e3), λ = FT(4e3), a = FT(5e3))

"""
    topography_cosine_2d(coord)

Surface elevation for 2D cosine hills.
"""
function topography_cosine_2d(coord)
    FT = Geometry.float_type(coord)
    (; x) = coord
    (; h_max, λ) = cosine_params(FT)
    return topography_cosine(x, FT(0), λ, FT(Inf), h_max)
end

"""
    topography_cosine_3d(coord)

Surface elevation for 3D cosine hills.
"""
function topography_cosine_3d(coord)
    FT = Geometry.float_type(coord)
    (; x, y) = coord
    (; h_max, λ) = cosine_params(FT)
    return topography_cosine(x, y, λ, λ, h_max)
end

topography_cosine(x, y, λ_x, λ_y, h_max) =
    h_max * cospi(2 * x / λ_x) * cospi(2 * y / λ_y)
cosine_params(::Type{FT}) where {FT} = (; h_max = FT(25), λ = FT(25e3))<|MERGE_RESOLUTION|>--- conflicted
+++ resolved
@@ -37,26 +37,17 @@
     λ₂ = FT(140)
     λₘ = FT(7)
     ϕₘ = FT(40)
-<<<<<<< HEAD
     d = ϕₘ / 2 * (-log(FT(0.1)))^(FT(-1 / 6))
     c = λₘ / 2 * (-log(FT(0.1)))^(FT(-1 / 2))
-=======
-    d = ϕₘ / 2 * (-log(0.1))^(-1 / 6)
-    c = λₘ / 2 * (-log(0.1))^(-1 / 2)
->>>>>>> 00bf4353
     d₁ = (λ - λ_min) - λ₁
     d₂ = (λ - λ_min) - λ₂
     l₁ = λ - λ₁
     l₂ = λ - λ₂
-<<<<<<< HEAD
-    zₛ = h₀ * (
-=======
     zₛ = FT(
         h₀ * (
->>>>>>> 00bf4353
             exp(-(((ϕ - ϕ₁) / d)^6 + (l₁ / c)^2)) +
             exp(-(((ϕ - ϕ₂) / d)^6 + (l₂ / c)^2))
-        )
+           ))
     return zₛ
 end
 
