--- conflicted
+++ resolved
@@ -24,11 +24,8 @@
 
 [compat]
 DiffEqBase = "6"
-<<<<<<< HEAD
 DiffEqCallbacks = "2"
-=======
 DocumenterTools = "0.1"
->>>>>>> b3d8e313
 
 [extras]
 Test = "8dfed614-e22c-5e08-85e1-65c5234f0b40"