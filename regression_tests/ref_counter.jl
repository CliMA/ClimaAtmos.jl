<<<<<<< HEAD
163

# 163:
# - Moved to SSPKnoth
=======
165

# 165:
# - Removed reference state for the dycore

# 164:
# - Changed approximation for erf in calculation of some boundary conditions for EDMF.

# 163:
# - Fixed bug introduced in 162
>>>>>>> 3de6d585

# 162:
# - Changed the order of operations in surface conditions calculation.

# 161:
# - Change domain top to 55 km in simulations with high top

# 160:
# - Introduces initial conditions for the baroclinic-wave
#   test case in a deep-atmosphere configuration. Modifies
#   existing config to use `deep_atmosphere` mode.

# 159:
# - Changed the boundary condition of edmf updraft properties
#   to be dependent on the surface area

# 158:
#  - Switched back the precipitation threshold definition in the
#    0-moment scheme to specific humidity

# 157:
#  - For the grid mean precipitation tendency in the 0-moment scheme:
#     - added limiting by q_tot/dt
#     - switched the precipitation threshold definition
#       from specific humidity based to supersaturation based

# 156:
#  - Changed start date (changes insolation)<|MERGE_RESOLUTION|>--- conflicted
+++ resolved
@@ -1,9 +1,3 @@
-<<<<<<< HEAD
-163
-
-# 163:
-# - Moved to SSPKnoth
-=======
 165
 
 # 165:
@@ -14,7 +8,6 @@
 
 # 163:
 # - Fixed bug introduced in 162
->>>>>>> 3de6d585
 
 # 162:
 # - Changed the order of operations in surface conditions calculation.
@@ -32,13 +25,13 @@
 #   to be dependent on the surface area
 
 # 158:
-#  - Switched back the precipitation threshold definition in the
+#  - Switched back the precipitation threshold defintion in the
 #    0-moment scheme to specific humidity
 
 # 157:
 #  - For the grid mean precipitation tendency in the 0-moment scheme:
 #     - added limiting by q_tot/dt
-#     - switched the precipitation threshold definition
+#     - switched the precipitation threshold defintion
 #       from specific humidity based to supersaturation based
 
 # 156:
