<<<<<<< HEAD
job_id: "box_density_current_test"
dt_save_state_to_disk: "10secs"
=======
>>>>>>> ab5f1da4
initial_condition: "DryDensityCurrentProfile"
config: "box"
smagorinsky_lilly: true
c_smag: 0.25
discrete_hydrostatic_balance: true
hyperdiff: "false"
x_max: 51200.0
y_max: 51200.0
z_max: 6400.0
x_elem: 45
y_elem: 45
z_elem: 45
<<<<<<< HEAD
dt: "0.3secs"
t_end: "1000secs"
discrete_hydrostatic_balance: true
hyperdiff: "false"
y_max: 51200.0
y_elem: 45
z_stretch: false
x_elem: 45
config: "box"
hyperdiff: "true"
z_max: 6400.0
smagorinsky_lilly: true
c_smag: 0.25
netcdf_interpolation_num_points: [40, 40, 80]
diagnostics:
  - short_name: [thetaa, wa, ua, ta, va, hfes, rhoa, rv, ha]
    period: 30secs
=======
z_stretch: false
dt: "0.25secs"
t_end: "20secs"
prandtl_turbulent_neutral: 0.333
dt_save_state_to_disk: "5secs"
netcdf_interpolation_num_points: [40, 40, 80]
diagnostics:
  - short_name: [thetaa, wa, ua, ta, va, hfes, rhoa, rv, ha]
    period: 5secs
>>>>>>> ab5f1da4
<|MERGE_RESOLUTION|>--- conflicted
+++ resolved
@@ -1,8 +1,3 @@
-<<<<<<< HEAD
-job_id: "box_density_current_test"
-dt_save_state_to_disk: "10secs"
-=======
->>>>>>> ab5f1da4
 initial_condition: "DryDensityCurrentProfile"
 config: "box"
 smagorinsky_lilly: true
@@ -15,25 +10,6 @@
 x_elem: 45
 y_elem: 45
 z_elem: 45
-<<<<<<< HEAD
-dt: "0.3secs"
-t_end: "1000secs"
-discrete_hydrostatic_balance: true
-hyperdiff: "false"
-y_max: 51200.0
-y_elem: 45
-z_stretch: false
-x_elem: 45
-config: "box"
-hyperdiff: "true"
-z_max: 6400.0
-smagorinsky_lilly: true
-c_smag: 0.25
-netcdf_interpolation_num_points: [40, 40, 80]
-diagnostics:
-  - short_name: [thetaa, wa, ua, ta, va, hfes, rhoa, rv, ha]
-    period: 30secs
-=======
 z_stretch: false
 dt: "0.25secs"
 t_end: "20secs"
@@ -42,5 +18,4 @@
 netcdf_interpolation_num_points: [40, 40, 80]
 diagnostics:
   - short_name: [thetaa, wa, ua, ta, va, hfes, rhoa, rv, ha]
-    period: 5secs
->>>>>>> ab5f1da4
+    period: 5secs