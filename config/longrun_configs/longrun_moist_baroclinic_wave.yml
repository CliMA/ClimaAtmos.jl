--- conflicted
+++ resolved
@@ -9,11 +9,8 @@
 moist: "equil"
 precip_model: "0M"
 dt_save_state_to_disk: "10days"
-<<<<<<< HEAD
 output_dir: "/glade/derecho/scratch/asridhar/moist_bw_200s_ars343/"
-=======
 toml: [toml/longrun_baroclinic_wave.toml]
->>>>>>> 7f716b2d
 diagnostics:
   - short_name: [pfull, wa, va, rv, hus, ke]
     period: 1days