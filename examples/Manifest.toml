# This file is machine-generated - editing it directly is not advised

<<<<<<< HEAD
julia_version = "1.10.4"
=======
julia_version = "1.10.8"
>>>>>>> 7f716b2d
manifest_format = "2.0"
project_hash = "db1ce831cbee482854057f6b6a17adf9f6688802"

[[deps.ADTypes]]
git-tree-sha1 = "e1ce448a0d7f88168ffe2eeac4549c32d45a42d1"
uuid = "47edcb42-4c32-4615-8424-f2b9edc5f35b"
version = "1.12.1"
weakdeps = ["ChainRulesCore", "ConstructionBase", "EnzymeCore"]

    [deps.ADTypes.extensions]
    ADTypesChainRulesCoreExt = "ChainRulesCore"
    ADTypesConstructionBaseExt = "ConstructionBase"
    ADTypesEnzymeCoreExt = "EnzymeCore"

[[deps.AbstractFFTs]]
deps = ["LinearAlgebra"]
git-tree-sha1 = "d92ad398961a3ed262d8bf04a1a2b8340f915fef"
uuid = "621f4979-c628-5d54-868e-fcf4e3e8185c"
version = "1.5.0"
weakdeps = ["ChainRulesCore", "Test"]

    [deps.AbstractFFTs.extensions]
    AbstractFFTsChainRulesCoreExt = "ChainRulesCore"
    AbstractFFTsTestExt = "Test"

[[deps.AbstractTrees]]
git-tree-sha1 = "2d9c9a55f9c93e8887ad391fbae72f8ef55e1177"
uuid = "1520ce14-60c1-5f80-bbc7-55ef81b5835c"
version = "0.4.5"

[[deps.Accessors]]
deps = ["CompositionsBase", "ConstructionBase", "Dates", "InverseFunctions", "MacroTools"]
git-tree-sha1 = "0ba8f4c1f06707985ffb4804fdad1bf97b233897"
uuid = "7d9f7c33-5ae7-4f3b-8dc6-eff91059b697"
version = "0.1.41"

    [deps.Accessors.extensions]
    AxisKeysExt = "AxisKeys"
    IntervalSetsExt = "IntervalSets"
    LinearAlgebraExt = "LinearAlgebra"
    StaticArraysExt = "StaticArrays"
    StructArraysExt = "StructArrays"
    TestExt = "Test"
    UnitfulExt = "Unitful"

    [deps.Accessors.weakdeps]
    AxisKeys = "94b1ba4f-4ee9-5380-92f1-94cde586c3c5"
    IntervalSets = "8197267c-284f-5f27-9208-e0e47529a953"
    LinearAlgebra = "37e2e46d-f89d-539d-b4ee-838fcccc9c8e"
    Requires = "ae029012-a4dd-5104-9daa-d747884805df"
    StaticArrays = "90137ffa-7385-5640-81b9-e52037218182"
    StructArrays = "09ab397b-f2b6-538f-b94a-2f83cf4a842a"
    Test = "8dfed614-e22c-5e08-85e1-65c5234f0b40"
    Unitful = "1986cc42-f94f-5a68-af5c-568840ba703d"

[[deps.Adapt]]
deps = ["LinearAlgebra", "Requires"]
git-tree-sha1 = "50c3c56a52972d78e8be9fd135bfb91c9574c140"
uuid = "79e6a3ab-5dfb-504d-930d-738a2a938a0e"
version = "4.1.1"
weakdeps = ["StaticArrays"]

    [deps.Adapt.extensions]
    AdaptStaticArraysExt = "StaticArrays"

[[deps.AdaptivePredicates]]
git-tree-sha1 = "7e651ea8d262d2d74ce75fdf47c4d63c07dba7a6"
uuid = "35492f91-a3bd-45ad-95db-fcad7dcfedb7"
version = "1.2.0"

[[deps.AliasTables]]
deps = ["PtrArrays", "Random"]
git-tree-sha1 = "9876e1e164b144ca45e9e3198d0b689cadfed9ff"
uuid = "66dad0bd-aa9a-41b7-9441-69ab47430ed8"
version = "1.1.3"

[[deps.Animations]]
deps = ["Colors"]
git-tree-sha1 = "e092fa223bf66a3c41f9c022bd074d916dc303e7"
uuid = "27a7e980-b3e6-11e9-2bcd-0b925532e340"
version = "0.4.2"

[[deps.ArgParse]]
deps = ["Logging", "TextWrap"]
git-tree-sha1 = "22cf435ac22956a7b45b0168abbc871176e7eecc"
uuid = "c7e460c6-2fb9-53a9-8c5b-16f535851c63"
version = "1.2.0"

[[deps.ArgTools]]
uuid = "0dad84c5-d112-42e6-8d28-ef12dabb789f"
version = "1.1.1"

[[deps.ArrayInterface]]
deps = ["Adapt", "LinearAlgebra"]
git-tree-sha1 = "017fcb757f8e921fb44ee063a7aafe5f89b86dd1"
uuid = "4fba245c-0d91-5ea0-9b3e-6abc04ee57a9"
version = "7.18.0"

    [deps.ArrayInterface.extensions]
    ArrayInterfaceBandedMatricesExt = "BandedMatrices"
    ArrayInterfaceBlockBandedMatricesExt = "BlockBandedMatrices"
    ArrayInterfaceCUDAExt = "CUDA"
    ArrayInterfaceCUDSSExt = "CUDSS"
    ArrayInterfaceChainRulesCoreExt = "ChainRulesCore"
    ArrayInterfaceChainRulesExt = "ChainRules"
    ArrayInterfaceGPUArraysCoreExt = "GPUArraysCore"
    ArrayInterfaceReverseDiffExt = "ReverseDiff"
    ArrayInterfaceSparseArraysExt = "SparseArrays"
    ArrayInterfaceStaticArraysCoreExt = "StaticArraysCore"
    ArrayInterfaceTrackerExt = "Tracker"

    [deps.ArrayInterface.weakdeps]
    BandedMatrices = "aae01518-5342-5314-be14-df237901396f"
    BlockBandedMatrices = "ffab5731-97b5-5995-9138-79e8c1846df0"
    CUDA = "052768ef-5323-5732-b1bb-66c8b64840ba"
    CUDSS = "45b445bb-4962-46a0-9369-b4df9d0f772e"
    ChainRules = "082447d4-558c-5d27-93f4-14fc19e9eca2"
    ChainRulesCore = "d360d2e6-b24c-11e9-a2a3-2a2ae2dbcce4"
    GPUArraysCore = "46192b85-c4d5-4398-a991-12ede77f4527"
    ReverseDiff = "37e2e3b7-166d-5795-8a7a-e32c996b4267"
    SparseArrays = "2f01184e-e22b-5df5-ae63-d93ebab69eaf"
    StaticArraysCore = "1e83bf80-4336-4d27-bf5d-d5a4f845583c"
    Tracker = "9f7883ad-71c0-57eb-9f7f-b5c9e6d3789c"

[[deps.ArrayLayouts]]
deps = ["FillArrays", "LinearAlgebra"]
git-tree-sha1 = "2bf6e01f453284cb61c312836b4680331ddfc44b"
uuid = "4c555306-a7a7-4459-81d9-ec55ddd5c99a"
version = "1.11.0"
weakdeps = ["SparseArrays"]

    [deps.ArrayLayouts.extensions]
    ArrayLayoutsSparseArraysExt = "SparseArrays"

[[deps.ArtifactWrappers]]
deps = ["Downloads", "Pkg"]
git-tree-sha1 = "760f4c06375735829b8c1b67560b608b9dba4c6a"
uuid = "a14bc488-3040-4b00-9dc1-f6467924858a"
version = "0.2.0"

[[deps.Artifacts]]
uuid = "56f22d72-fd6d-98f1-02f0-08ddc0907c33"

[[deps.AtmosphericProfilesLibrary]]
deps = ["Interpolations", "LinearAlgebra"]
git-tree-sha1 = "4f5654bb77c179b6021c21c25ad336fe886258f6"
uuid = "86bc3604-9858-485a-bdbe-831ec50de11d"
version = "0.1.7"

[[deps.Atomix]]
deps = ["UnsafeAtomics"]
git-tree-sha1 = "93da6c8228993b0052e358ad592ee7c1eccaa639"
uuid = "a9b6321e-bd34-4604-b9c9-b65b8de01458"
version = "1.1.0"

    [deps.Atomix.extensions]
    AtomixCUDAExt = "CUDA"
    AtomixMetalExt = "Metal"
    AtomixOpenCLExt = "OpenCL"
    AtomixoneAPIExt = "oneAPI"

    [deps.Atomix.weakdeps]
    CUDA = "052768ef-5323-5732-b1bb-66c8b64840ba"
    Metal = "dde4c033-4e86-420c-a63e-0dd931031962"
    OpenCL = "08131aa3-fb12-5dee-8b74-c09406e224a2"
    oneAPI = "8f75cd03-7ff8-4ecb-9b8f-daf728133b1b"

[[deps.Automa]]
deps = ["PrecompileTools", "SIMD", "TranscodingStreams"]
git-tree-sha1 = "a8f503e8e1a5f583fbef15a8440c8c7e32185df2"
uuid = "67c07d97-cdcb-5c2c-af73-a7f9c32a568b"
version = "1.1.0"

[[deps.AxisAlgorithms]]
deps = ["LinearAlgebra", "Random", "SparseArrays", "WoodburyMatrices"]
git-tree-sha1 = "01b8ccb13d68535d73d2b0c23e39bd23155fb712"
uuid = "13072b0f-2c55-5437-9ae7-d433b7a33950"
version = "1.1.0"

[[deps.AxisArrays]]
deps = ["Dates", "IntervalSets", "IterTools", "RangeArrays"]
git-tree-sha1 = "16351be62963a67ac4083f748fdb3cca58bfd52f"
uuid = "39de3d68-74b9-583c-8d2d-e117c070f3a9"
version = "0.4.7"

[[deps.BFloat16s]]
deps = ["LinearAlgebra", "Printf", "Random", "Test"]
git-tree-sha1 = "2c7cc21e8678eff479978a0a2ef5ce2f51b63dff"
uuid = "ab4f0b2a-ad5b-11e8-123f-65d77653426b"
version = "0.5.0"

[[deps.BandedMatrices]]
deps = ["ArrayLayouts", "FillArrays", "LinearAlgebra", "PrecompileTools"]
git-tree-sha1 = "fc8d8197de6c69ad6fd01c255b6b386ca8199331"
uuid = "aae01518-5342-5314-be14-df237901396f"
version = "1.9.0"
weakdeps = ["SparseArrays"]

    [deps.BandedMatrices.extensions]
    BandedMatricesSparseArraysExt = "SparseArrays"

[[deps.Base64]]
uuid = "2a0f44e3-6c83-55bd-87e4-b1978d98bd5f"

[[deps.BitTwiddlingConvenienceFunctions]]
deps = ["Static"]
git-tree-sha1 = "f21cfd4950cb9f0587d5067e69405ad2acd27b87"
uuid = "62783981-4cbd-42fc-bca8-16325de8dc4b"
version = "0.1.6"

[[deps.BlockArrays]]
deps = ["ArrayLayouts", "FillArrays", "LinearAlgebra"]
git-tree-sha1 = "b406207917260364a2e0287b42e4c6772cb9db88"
uuid = "8e7c35d0-a365-5155-bbbb-fb81a777f24e"
version = "1.3.0"
weakdeps = ["BandedMatrices"]

    [deps.BlockArrays.extensions]
    BlockArraysBandedMatricesExt = "BandedMatrices"

[[deps.Blosc_jll]]
deps = ["Artifacts", "JLLWrappers", "Libdl", "Lz4_jll", "Zlib_jll", "Zstd_jll"]
git-tree-sha1 = "ef12cdd1c7fb7e1dfd6fa8fd60d4db6bc61d2f23"
uuid = "0b7ba130-8d10-5ba8-a3d6-c5182647fed9"
version = "1.21.6+2"

[[deps.Bzip2_jll]]
deps = ["Artifacts", "JLLWrappers", "Libdl", "Pkg"]
git-tree-sha1 = "8873e196c2eb87962a2048b3b8e08946535864a1"
uuid = "6e34b625-4abd-537c-b88f-471c36dfa7a0"
version = "1.0.8+4"

[[deps.CEnum]]
git-tree-sha1 = "389ad5c84de1ae7cf0e28e381131c98ea87d54fc"
uuid = "fa961155-64e5-5f13-b03f-caf6b980ea82"
version = "0.5.0"

[[deps.CFTime]]
deps = ["Dates", "Printf"]
git-tree-sha1 = "937628bf8b377208ac359f57314fd85d3e0165d9"
uuid = "179af706-886a-5703-950a-314cd64e0468"
version = "0.1.4"

[[deps.CPUSummary]]
deps = ["CpuId", "IfElse", "PrecompileTools", "Static"]
git-tree-sha1 = "5a97e67919535d6841172016c9530fd69494e5ec"
uuid = "2a0fbf3d-bb9c-48f3-b0a9-814d99fd7ab9"
version = "0.2.6"

[[deps.CRC32c]]
uuid = "8bf52ea8-c179-5cab-976a-9e18b702a9bc"

[[deps.CRlibm]]
deps = ["CRlibm_jll"]
git-tree-sha1 = "32abd86e3c2025db5172aa182b982debed519834"
uuid = "96374032-68de-5a5b-8d9e-752f78720389"
version = "1.0.1"

[[deps.CRlibm_jll]]
deps = ["Artifacts", "JLLWrappers", "Libdl", "Pkg"]
git-tree-sha1 = "e329286945d0cfc04456972ea732551869af1cfc"
uuid = "4e9b3aee-d8a1-5a3d-ad8b-7d824db253f0"
version = "1.0.1+0"

[[deps.CUDA]]
deps = ["AbstractFFTs", "Adapt", "BFloat16s", "CEnum", "CUDA_Driver_jll", "CUDA_Runtime_Discovery", "CUDA_Runtime_jll", "Crayons", "DataFrames", "ExprTools", "GPUArrays", "GPUCompiler", "KernelAbstractions", "LLVM", "LLVMLoopInfo", "LazyArtifacts", "Libdl", "LinearAlgebra", "Logging", "NVTX", "Preferences", "PrettyTables", "Printf", "Random", "Random123", "RandomNumbers", "Reexport", "Requires", "SparseArrays", "StaticArrays", "Statistics", "demumble_jll"]
git-tree-sha1 = "7be665c420b5d16059b1ba00b1dbb4e85012fa65"
uuid = "052768ef-5323-5732-b1bb-66c8b64840ba"
version = "5.6.1"
weakdeps = ["ChainRulesCore", "EnzymeCore", "SpecialFunctions"]

    [deps.CUDA.extensions]
    ChainRulesCoreExt = "ChainRulesCore"
    EnzymeCoreExt = "EnzymeCore"
    SpecialFunctionsExt = "SpecialFunctions"

[[deps.CUDA_Driver_jll]]
deps = ["Artifacts", "JLLWrappers", "Libdl", "Pkg"]
git-tree-sha1 = "14996d716a2eaaeccfc8d7bc854dd87fde720ac1"
uuid = "4ee394cb-3365-5eb0-8335-949819d2adfc"
version = "0.10.4+0"

[[deps.CUDA_Runtime_Discovery]]
deps = ["Libdl"]
git-tree-sha1 = "33576c7c1b2500f8e7e6baa082e04563203b3a45"
uuid = "1af6417a-86b4-443c-805f-a4643ffb695f"
version = "0.3.5"

[[deps.CUDA_Runtime_jll]]
deps = ["Artifacts", "CUDA_Driver_jll", "JLLWrappers", "LazyArtifacts", "Libdl", "TOML"]
git-tree-sha1 = "17f1536c600133f7c4113bae0a2d98dbf27c7ebc"
uuid = "76a88914-d11a-5bdc-97e0-2f5a05c973a2"
version = "0.15.5+0"

[[deps.Cairo]]
deps = ["Cairo_jll", "Colors", "Glib_jll", "Graphics", "Libdl", "Pango_jll"]
git-tree-sha1 = "71aa551c5c33f1a4415867fe06b7844faadb0ae9"
uuid = "159f3aea-2a34-519c-b102-8c37f9878175"
version = "1.1.1"

[[deps.CairoMakie]]
deps = ["CRC32c", "Cairo", "Cairo_jll", "Colors", "FileIO", "FreeType", "GeometryBasics", "LinearAlgebra", "Makie", "PrecompileTools"]
git-tree-sha1 = "0afa2b4ac444b9412130d68493941e1af462e26a"
uuid = "13f3f980-e62b-5c42-98c6-ff1f3baf88f0"
version = "0.12.18"

[[deps.Cairo_jll]]
deps = ["Artifacts", "Bzip2_jll", "CompilerSupportLibraries_jll", "Fontconfig_jll", "FreeType2_jll", "Glib_jll", "JLLWrappers", "LZO_jll", "Libdl", "Pixman_jll", "Xorg_libXext_jll", "Xorg_libXrender_jll", "Zlib_jll", "libpng_jll"]
git-tree-sha1 = "009060c9a6168704143100f36ab08f06c2af4642"
uuid = "83423d85-b0ee-5818-9007-b63ccbeb887a"
version = "1.18.2+1"

[[deps.ChainRulesCore]]
deps = ["Compat", "LinearAlgebra"]
git-tree-sha1 = "1713c74e00545bfe14605d2a2be1712de8fbcb58"
uuid = "d360d2e6-b24c-11e9-a2a3-2a2ae2dbcce4"
version = "1.25.1"
weakdeps = ["SparseArrays"]

    [deps.ChainRulesCore.extensions]
    ChainRulesCoreSparseArraysExt = "SparseArrays"

[[deps.ClimaAnalysis]]
deps = ["Artifacts", "Dates", "Interpolations", "NCDatasets", "NaNStatistics", "OrderedCollections", "Reexport", "Statistics", "Unitful"]
git-tree-sha1 = "b67f8f5f754fde6132bae1a2add06e51cf26227b"
uuid = "29b5916a-a76c-4e73-9657-3c8fd22e65e6"
version = "0.5.12"

    [deps.ClimaAnalysis.extensions]
    ClimaAnalysisGeoMakieExt = "GeoMakie"
    ClimaAnalysisMakieExt = "Makie"

    [deps.ClimaAnalysis.weakdeps]
    GeoMakie = "db073c08-6b98-4ee5-b6a4-5efafb3259c6"
    Makie = "ee78f7c6-11fb-53f2-987a-cfe4a2b5a57a"

[[deps.ClimaAtmos]]
deps = ["ArgParse", "ArtifactWrappers", "Artifacts", "AtmosphericProfilesLibrary", "ClimaComms", "ClimaCore", "ClimaDiagnostics", "ClimaParams", "ClimaTimeSteppers", "ClimaUtilities", "CloudMicrophysics", "Dates", "DiffEqBase", "FastGaussQuadrature", "Insolation", "Interpolations", "LazyArtifacts", "LazyBroadcast", "LinearAlgebra", "Logging", "NCDatasets", "NVTX", "RRTMGP", "Random", "SciMLBase", "StaticArrays", "Statistics", "SurfaceFluxes", "Thermodynamics", "UnrolledUtilities", "YAML"]
path = ".."
uuid = "b2c96348-7fb7-4fe0-8da9-78d88439e717"
version = "0.28.2"

[[deps.ClimaComms]]
deps = ["Adapt", "Logging", "LoggingExtras"]
git-tree-sha1 = "d29ca07d91e6ca6c0a3649ad6cf37f2634951fd3"
uuid = "3a4d1b5c-c61d-41fd-a00a-5873ba7a1b0d"
version = "0.6.5"
weakdeps = ["CUDA", "MPI"]

    [deps.ClimaComms.extensions]
    ClimaCommsCUDAExt = "CUDA"
    ClimaCommsMPIExt = "MPI"

[[deps.ClimaCore]]
deps = ["Adapt", "BandedMatrices", "BlockArrays", "ClimaComms", "CubedSphere", "DataStructures", "ForwardDiff", "GaussQuadrature", "GilbertCurves", "HDF5", "InteractiveUtils", "IntervalSets", "KrylovKit", "LinearAlgebra", "MultiBroadcastFusion", "NVTX", "PkgVersion", "RecursiveArrayTools", "RootSolvers", "SparseArrays", "StaticArrays", "Statistics", "Unrolled"]
git-tree-sha1 = "5a04cb075df88365cfbea6dfa464b7d85409c135"
uuid = "d414da3d-4745-48bb-8d80-42e94e092884"
version = "0.14.23"
weakdeps = ["CUDA", "Krylov"]

    [deps.ClimaCore.extensions]
    ClimaCoreCUDAExt = "CUDA"
    KrylovExt = "Krylov"

[[deps.ClimaCoreMakie]]
deps = ["ClimaCore", "Makie"]
git-tree-sha1 = "e1e82d32ba993a18fc760d5cbd7db3bcabd1f3c8"
uuid = "908f55d8-4145-4867-9c14-5dad1a479e4d"
version = "0.4.6"

[[deps.ClimaCorePlots]]
deps = ["ClimaComms", "ClimaCore", "RecipesBase", "StaticArrays", "TriplotBase"]
git-tree-sha1 = "6430644d60158055458075bf32e5ac24741b1ab9"
uuid = "cf7c7e5a-b407-4c48-9047-11a94a308626"
version = "0.2.11"

[[deps.ClimaCoreSpectra]]
deps = ["ClimaCore", "FFTW"]
git-tree-sha1 = "724f28676f25b5371a29a0cd8ea00187891f0b10"
uuid = "c2caaa1d-32ae-4754-ba0d-80e7561362e9"
version = "0.1.4"

[[deps.ClimaCoreTempestRemap]]
deps = ["ClimaComms", "ClimaCore", "CommonDataModel", "Dates", "LinearAlgebra", "NCDatasets", "PkgVersion", "TempestRemap_jll"]
git-tree-sha1 = "99845c1da7e9f687180c49cf4d53140f21fc8683"
uuid = "d934ef94-cdd4-4710-83d6-720549644b70"
version = "0.3.18"

[[deps.ClimaCoreVTK]]
deps = ["ClimaCore", "WriteVTK"]
git-tree-sha1 = "f23034033a0cca56f151d841a8945a75fcf4be46"
uuid = "c8b6d40d-e815-466f-95ae-c48aefa668fa"
version = "0.7.6"

[[deps.ClimaDiagnostics]]
deps = ["Accessors", "ClimaComms", "ClimaCore", "Dates", "NCDatasets", "OrderedCollections", "SciMLBase"]
git-tree-sha1 = "e9ac94af815dcae2a2ab24e54b53e76cca6258b7"
uuid = "1ecacbb8-0713-4841-9a07-eb5aa8a2d53f"
version = "0.2.11"

[[deps.ClimaParams]]
deps = ["TOML"]
git-tree-sha1 = "1e17ed5997da08f1ca186df1882ef10010f70481"
uuid = "5c42b081-d73a-476f-9059-fd94b934656c"
version = "0.10.18"

[[deps.ClimaReproducibilityTests]]
deps = ["OrderedCollections", "PrettyTables"]
git-tree-sha1 = "122ee2d27e225684221b18b5dbb609c7ac59e077"
uuid = "e0c89595-00ba-42a9-9f9b-061ef3dc23a1"
version = "0.1.1"

[[deps.ClimaTimeSteppers]]
deps = ["ClimaComms", "Colors", "DataStructures", "DiffEqBase", "KernelAbstractions", "Krylov", "LinearAlgebra", "LinearOperators", "NVTX", "SciMLBase", "StaticArrays"]
git-tree-sha1 = "8c7f790891ffec489b81125de6203f069c77c76a"
repo-rev = "dy/T_imp_approximation"
repo-url = "../../ClimaTimeSteppers.jl"
uuid = "595c0a79-7f3d-439a-bc5a-b232dc3bde79"
version = "0.7.40"

    [deps.ClimaTimeSteppers.extensions]
    ClimaTimeSteppersBenchmarkToolsExt = ["CUDA", "BenchmarkTools", "OrderedCollections", "StatsBase", "PrettyTables"]

    [deps.ClimaTimeSteppers.weakdeps]
    BenchmarkTools = "6e4b80f9-dd63-53aa-95a3-0cdb28fa8baf"
    CUDA = "052768ef-5323-5732-b1bb-66c8b64840ba"
    OrderedCollections = "bac558e1-5e72-5ebc-8fee-abe8a469f55d"
    PrettyTables = "08abe8d2-0d0c-5749-adfa-8a2ac140af0d"
    StatsBase = "2913bbd2-ae8a-5f71-8c99-4fb6c76f3a91"

[[deps.ClimaUtilities]]
deps = ["Artifacts", "ClimaComms", "Dates"]
git-tree-sha1 = "ab44b3d5335c1a36fc9f21560a06bff373caca42"
uuid = "b3f4f4ca-9299-4f7f-bd9b-81e1242a7513"
version = "0.1.21"
weakdeps = ["Adapt", "CUDA", "ClimaCore", "ClimaCoreTempestRemap", "Interpolations", "NCDatasets"]

    [deps.ClimaUtilities.extensions]
    ClimaUtilitiesClimaCoreExt = "ClimaCore"
    ClimaUtilitiesClimaCoreInterpolationsExt = ["ClimaCore", "Interpolations"]
    ClimaUtilitiesClimaCoreNCDatasetsExt = ["ClimaCore", "NCDatasets"]
    ClimaUtilitiesClimaCoreTempestRemapExt = "ClimaCoreTempestRemap"
    ClimaUtilitiesNCDatasetsExt = "NCDatasets"

[[deps.CloseOpenIntervals]]
deps = ["Static", "StaticArrayInterface"]
git-tree-sha1 = "05ba0d07cd4fd8b7a39541e31a7b0254704ea581"
uuid = "fb6a15b2-703c-40df-9091-08a04967cfa9"
version = "0.1.13"

[[deps.CloudMicrophysics]]
deps = ["ClimaParams", "DocStringExtensions", "ForwardDiff", "HCubature", "LazyArtifacts", "QuadGK", "RootSolvers", "SpecialFunctions", "Thermodynamics"]
git-tree-sha1 = "ce0a087e03585d89fa925ffdb18246309ad40e55"
uuid = "6a9e3e04-43cd-43ba-94b9-e8782df3c71b"
version = "0.22.6"

    [deps.CloudMicrophysics.extensions]
    EmulatorModelsExt = ["DataFrames", "MLJ"]

    [deps.CloudMicrophysics.weakdeps]
    DataFrames = "a93c6f00-e57d-5684-b7b6-d8193f3e46c0"
    MLJ = "add582a8-e3ab-11e8-2d5e-e98b27df1bc7"

[[deps.CodeTracking]]
deps = ["InteractiveUtils", "UUIDs"]
git-tree-sha1 = "7eee164f122511d3e4e1ebadb7956939ea7e1c77"
uuid = "da1fd8a2-8d9e-5ec2-8556-3022fb5608a2"
version = "1.3.6"

[[deps.CodecZlib]]
deps = ["TranscodingStreams", "Zlib_jll"]
git-tree-sha1 = "bce6804e5e6044c6daab27bb533d1295e4a2e759"
uuid = "944b1d66-785c-5afd-91f1-9de20f533193"
version = "0.7.6"

[[deps.ColorBrewer]]
deps = ["Colors", "JSON"]
git-tree-sha1 = "e771a63cc8b539eca78c85b0cabd9233d6c8f06f"
uuid = "a2cac450-b92f-5266-8821-25eda20663c8"
version = "0.4.1"

[[deps.ColorSchemes]]
deps = ["ColorTypes", "ColorVectorSpace", "Colors", "FixedPointNumbers", "PrecompileTools", "Random"]
git-tree-sha1 = "26ec26c98ae1453c692efded2b17e15125a5bea1"
uuid = "35d6a980-a343-548e-a6ea-1d62b119f2f4"
version = "3.28.0"

[[deps.ColorTypes]]
deps = ["FixedPointNumbers", "Random"]
git-tree-sha1 = "b10d0b65641d57b8b4d5e234446582de5047050d"
uuid = "3da002f7-5984-5a60-b8a6-cbb66c0b333f"
version = "0.11.5"

[[deps.ColorVectorSpace]]
deps = ["ColorTypes", "FixedPointNumbers", "LinearAlgebra", "Requires", "Statistics", "TensorCore"]
git-tree-sha1 = "a1f44953f2382ebb937d60dafbe2deea4bd23249"
uuid = "c3611d14-8923-5661-9e6a-0046d554d3a4"
version = "0.10.0"
weakdeps = ["SpecialFunctions"]

    [deps.ColorVectorSpace.extensions]
    SpecialFunctionsExt = "SpecialFunctions"

[[deps.Colors]]
deps = ["ColorTypes", "FixedPointNumbers", "Reexport"]
git-tree-sha1 = "64e15186f0aa277e174aa81798f7eb8598e0157e"
uuid = "5ae59095-9a9b-59fe-a467-6f913c188581"
version = "0.13.0"

[[deps.Combinatorics]]
git-tree-sha1 = "08c8b6831dc00bfea825826be0bc8336fc369860"
uuid = "861a8166-3701-5b0c-9a16-15d98fcdc6aa"
version = "1.0.2"

[[deps.CommonDataModel]]
deps = ["CFTime", "DataStructures", "Dates", "Preferences", "Printf", "Statistics"]
git-tree-sha1 = "98d64d5b9e5263884276656a43c45424b3a645c2"
uuid = "1fbeeb36-5f17-413c-809b-666fb144f157"
version = "0.3.7"

[[deps.CommonSolve]]
git-tree-sha1 = "0eee5eb66b1cf62cd6ad1b460238e60e4b09400c"
uuid = "38540f10-b2f7-11e9-35d8-d573e4eb0ff2"
version = "0.2.4"

[[deps.CommonSubexpressions]]
deps = ["MacroTools"]
git-tree-sha1 = "cda2cfaebb4be89c9084adaca7dd7333369715c5"
uuid = "bbf7d656-a473-5ed7-a52c-81e309532950"
version = "0.3.1"

[[deps.CommonWorldInvalidations]]
git-tree-sha1 = "ae52d1c52048455e85a387fbee9be553ec2b68d0"
uuid = "f70d9fcc-98c5-4d4a-abd7-e4cdeebd8ca8"
version = "1.0.0"

[[deps.Compat]]
deps = ["TOML", "UUIDs"]
git-tree-sha1 = "8ae8d32e09f0dcf42a36b90d4e17f5dd2e4c4215"
uuid = "34da2185-b29b-5c13-b0c7-acf172513d20"
version = "4.16.0"
weakdeps = ["Dates", "LinearAlgebra"]

    [deps.Compat.extensions]
    CompatLinearAlgebraExt = "LinearAlgebra"

[[deps.CompilerSupportLibraries_jll]]
deps = ["Artifacts", "Libdl"]
uuid = "e66e0078-7015-5450-92f7-15fbd957f2ae"
version = "1.1.1+0"

[[deps.CompositionsBase]]
git-tree-sha1 = "802bb88cd69dfd1509f6670416bd4434015693ad"
uuid = "a33af91c-f02d-484b-be07-31d278c5ca2b"
version = "0.1.2"
weakdeps = ["InverseFunctions"]

    [deps.CompositionsBase.extensions]
    CompositionsBaseInverseFunctionsExt = "InverseFunctions"

[[deps.ConcreteStructs]]
git-tree-sha1 = "f749037478283d372048690eb3b5f92a79432b34"
uuid = "2569d6c7-a4a2-43d3-a901-331e8e4be471"
version = "0.2.3"

[[deps.ConstructionBase]]
git-tree-sha1 = "76219f1ed5771adbb096743bff43fb5fdd4c1157"
uuid = "187b0558-2788-49d3-abe0-74a17ed4e7c9"
version = "1.5.8"
weakdeps = ["IntervalSets", "LinearAlgebra", "StaticArrays"]

    [deps.ConstructionBase.extensions]
    ConstructionBaseIntervalSetsExt = "IntervalSets"
    ConstructionBaseLinearAlgebraExt = "LinearAlgebra"
    ConstructionBaseStaticArraysExt = "StaticArrays"

[[deps.Contour]]
git-tree-sha1 = "439e35b0b36e2e5881738abc8857bd92ad6ff9a8"
uuid = "d38c429a-6771-53c6-b99e-75d170b6e991"
version = "0.6.3"

[[deps.CpuId]]
deps = ["Markdown"]
git-tree-sha1 = "fcbb72b032692610bfbdb15018ac16a36cf2e406"
uuid = "adafc99b-e345-5852-983c-f28acb93d879"
version = "0.3.1"

[[deps.Crayons]]
git-tree-sha1 = "249fe38abf76d48563e2f4556bebd215aa317e15"
uuid = "a8cc5b0e-0ffa-5ad4-8c14-923d3ee1735f"
version = "4.1.1"

[[deps.CubedSphere]]
deps = ["TaylorSeries"]
git-tree-sha1 = "10874d1500159336863decaef665ab54805be29c"
uuid = "7445602f-e544-4518-8976-18f8e8ae6cdb"
version = "0.3.1"

[[deps.DataAPI]]
git-tree-sha1 = "abe83f3a2f1b857aac70ef8b269080af17764bbe"
uuid = "9a962f9c-6df0-11e9-0e5d-c546b8b5ee8a"
version = "1.16.0"

[[deps.DataFrames]]
deps = ["Compat", "DataAPI", "DataStructures", "Future", "InlineStrings", "InvertedIndices", "IteratorInterfaceExtensions", "LinearAlgebra", "Markdown", "Missings", "PooledArrays", "PrecompileTools", "PrettyTables", "Printf", "Random", "Reexport", "SentinelArrays", "SortingAlgorithms", "Statistics", "TableTraits", "Tables", "Unicode"]
git-tree-sha1 = "fb61b4812c49343d7ef0b533ba982c46021938a6"
uuid = "a93c6f00-e57d-5684-b7b6-d8193f3e46c0"
version = "1.7.0"

[[deps.DataStructures]]
deps = ["Compat", "InteractiveUtils", "OrderedCollections"]
git-tree-sha1 = "1d0a14036acb104d9e89698bd408f63ab58cdc82"
uuid = "864edb3b-99cc-5e75-8d2d-829cb0a9cfe8"
version = "0.18.20"

[[deps.DataValueInterfaces]]
git-tree-sha1 = "bfc1187b79289637fa0ef6d4436ebdfe6905cbd6"
uuid = "e2d170a0-9d28-54be-80f0-106bbe20a464"
version = "1.0.0"

[[deps.Dates]]
deps = ["Printf"]
uuid = "ade2ca70-3891-5945-98fb-dc099432e06a"

[[deps.DelaunayTriangulation]]
deps = ["AdaptivePredicates", "EnumX", "ExactPredicates", "Random"]
git-tree-sha1 = "5620ff4ee0084a6ab7097a27ba0c19290200b037"
uuid = "927a84f5-c5f4-47a5-9785-b46e178433df"
version = "1.6.4"

[[deps.DelimitedFiles]]
deps = ["Mmap"]
git-tree-sha1 = "9e2f36d3c96a820c678f2f1f1782582fcf685bae"
uuid = "8bb1440f-4735-579b-a4ab-409b98df4dab"
version = "1.9.1"

[[deps.DiffEqBase]]
deps = ["ArrayInterface", "ConcreteStructs", "DataStructures", "DocStringExtensions", "EnumX", "EnzymeCore", "FastBroadcast", "FastClosures", "FastPower", "ForwardDiff", "FunctionWrappers", "FunctionWrappersWrappers", "LinearAlgebra", "Logging", "Markdown", "MuladdMacro", "Parameters", "PreallocationTools", "PrecompileTools", "Printf", "RecursiveArrayTools", "Reexport", "SciMLBase", "SciMLOperators", "SciMLStructures", "Setfield", "Static", "StaticArraysCore", "Statistics", "TruncatedStacktraces"]
git-tree-sha1 = "b1e23a7fe7371934d9d538114a7e7166c1d09e05"
uuid = "2b5f629d-d688-5b77-993f-72d75c75574e"
version = "6.161.0"

    [deps.DiffEqBase.extensions]
    DiffEqBaseCUDAExt = "CUDA"
    DiffEqBaseChainRulesCoreExt = "ChainRulesCore"
    DiffEqBaseDistributionsExt = "Distributions"
    DiffEqBaseEnzymeExt = ["ChainRulesCore", "Enzyme"]
    DiffEqBaseGeneralizedGeneratedExt = "GeneralizedGenerated"
    DiffEqBaseMPIExt = "MPI"
    DiffEqBaseMeasurementsExt = "Measurements"
    DiffEqBaseMonteCarloMeasurementsExt = "MonteCarloMeasurements"
    DiffEqBaseReverseDiffExt = "ReverseDiff"
    DiffEqBaseSparseArraysExt = "SparseArrays"
    DiffEqBaseTrackerExt = "Tracker"
    DiffEqBaseUnitfulExt = "Unitful"

    [deps.DiffEqBase.weakdeps]
    CUDA = "052768ef-5323-5732-b1bb-66c8b64840ba"
    ChainRulesCore = "d360d2e6-b24c-11e9-a2a3-2a2ae2dbcce4"
    Distributions = "31c24e10-a181-5473-b8eb-7969acd0382f"
    Enzyme = "7da242da-08ed-463a-9acd-ee780be4f1d9"
    GeneralizedGenerated = "6b9d7cbe-bcb9-11e9-073f-15a7a543e2eb"
    MPI = "da04e1cc-30fd-572f-bb4f-1f8673147195"
    Measurements = "eff96d63-e80a-5855-80a2-b1b0885c5ab7"
    MonteCarloMeasurements = "0987c9cc-fe09-11e8-30f0-b96dd679fdca"
    ReverseDiff = "37e2e3b7-166d-5795-8a7a-e32c996b4267"
    SparseArrays = "2f01184e-e22b-5df5-ae63-d93ebab69eaf"
    Tracker = "9f7883ad-71c0-57eb-9f7f-b5c9e6d3789c"
    Unitful = "1986cc42-f94f-5a68-af5c-568840ba703d"

[[deps.DiffResults]]
deps = ["StaticArraysCore"]
git-tree-sha1 = "782dd5f4561f5d267313f23853baaaa4c52ea621"
uuid = "163ba53b-c6d8-5494-b064-1a9d43ac40c5"
version = "1.1.0"

[[deps.DiffRules]]
deps = ["IrrationalConstants", "LogExpFunctions", "NaNMath", "Random", "SpecialFunctions"]
git-tree-sha1 = "23163d55f885173722d1e4cf0f6110cdbaf7e272"
uuid = "b552c78f-8df3-52c6-915a-8e097449b14b"
version = "1.15.1"

[[deps.DiskArrays]]
deps = ["LRUCache", "Mmap", "OffsetArrays"]
git-tree-sha1 = "4687e77a603fcd86738a92758086717cd06cdaae"
uuid = "3c3547ce-8d99-4f5e-a174-61eb10b00ae3"
version = "0.4.8"

[[deps.Distributed]]
deps = ["Random", "Serialization", "Sockets"]
uuid = "8ba89e20-285c-5b6f-9357-94700520ee1b"

[[deps.Distributions]]
deps = ["AliasTables", "FillArrays", "LinearAlgebra", "PDMats", "Printf", "QuadGK", "Random", "SpecialFunctions", "Statistics", "StatsAPI", "StatsBase", "StatsFuns"]
git-tree-sha1 = "03aa5d44647eaec98e1920635cdfed5d5560a8b9"
uuid = "31c24e10-a181-5473-b8eb-7969acd0382f"
version = "0.25.117"

    [deps.Distributions.extensions]
    DistributionsChainRulesCoreExt = "ChainRulesCore"
    DistributionsDensityInterfaceExt = "DensityInterface"
    DistributionsTestExt = "Test"

    [deps.Distributions.weakdeps]
    ChainRulesCore = "d360d2e6-b24c-11e9-a2a3-2a2ae2dbcce4"
    DensityInterface = "b429d917-457f-4dbc-8f4c-0cc954292b1d"
    Test = "8dfed614-e22c-5e08-85e1-65c5234f0b40"

[[deps.DocStringExtensions]]
deps = ["LibGit2"]
git-tree-sha1 = "2fb1e02f2b635d0845df5d7c167fec4dd739b00d"
uuid = "ffbed154-4ef7-542d-bbb7-c09d3a79fcae"
version = "0.9.3"

[[deps.Downloads]]
deps = ["ArgTools", "FileWatching", "LibCURL", "NetworkOptions"]
uuid = "f43a241f-c20a-4ad4-852c-f6b1247861c6"
version = "1.6.0"

[[deps.EarCut_jll]]
deps = ["Artifacts", "JLLWrappers", "Libdl", "Pkg"]
git-tree-sha1 = "e3290f2d49e661fbd94046d7e3726ffcb2d41053"
uuid = "5ae413db-bbd1-5e63-b57d-d24a61df00f5"
version = "2.2.4+0"

[[deps.EnumX]]
git-tree-sha1 = "bdb1942cd4c45e3c678fd11569d5cccd80976237"
uuid = "4e289a0a-7415-4d19-859d-a7e5c4648b56"
version = "1.0.4"

[[deps.EnzymeCore]]
git-tree-sha1 = "0cdb7af5c39e92d78a0ee8d0a447d32f7593137e"
uuid = "f151be2c-9106-41f4-ab19-57ee4f262869"
version = "0.8.8"
weakdeps = ["Adapt"]

    [deps.EnzymeCore.extensions]
    AdaptExt = "Adapt"

[[deps.ErrorfreeArithmetic]]
git-tree-sha1 = "d6863c556f1142a061532e79f611aa46be201686"
uuid = "90fa49ef-747e-5e6f-a989-263ba693cf1a"
version = "0.5.2"

[[deps.ExactPredicates]]
deps = ["IntervalArithmetic", "Random", "StaticArraysCore", "Test"]
git-tree-sha1 = "276e83bc8b21589b79303b9985c321024ffdf59c"
uuid = "429591f6-91af-11e9-00e2-59fbe8cec110"
version = "2.2.5"

[[deps.Expat_jll]]
deps = ["Artifacts", "JLLWrappers", "Libdl"]
git-tree-sha1 = "e51db81749b0777b2147fbe7b783ee79045b8e99"
uuid = "2e619515-83b5-522b-bb60-26c02a35a201"
version = "2.6.4+3"

[[deps.ExprTools]]
git-tree-sha1 = "27415f162e6028e81c72b82ef756bf321213b6ec"
uuid = "e2ba6199-217a-4e67-a87a-7c52f15ade04"
version = "0.1.10"

[[deps.Expronicon]]
deps = ["MLStyle", "Pkg", "TOML"]
git-tree-sha1 = "fc3951d4d398b5515f91d7fe5d45fc31dccb3c9b"
uuid = "6b7a57c9-7cc1-4fdf-b7f5-e857abae3636"
version = "0.8.5"

[[deps.Extents]]
git-tree-sha1 = "063512a13dbe9c40d999c439268539aa552d1ae6"
uuid = "411431e0-e8b7-467b-b5e0-f676ba4f2910"
version = "0.1.5"

[[deps.FFMPEG_jll]]
deps = ["Artifacts", "Bzip2_jll", "FreeType2_jll", "FriBidi_jll", "JLLWrappers", "LAME_jll", "Libdl", "Ogg_jll", "OpenSSL_jll", "Opus_jll", "PCRE2_jll", "Zlib_jll", "libaom_jll", "libass_jll", "libfdk_aac_jll", "libvorbis_jll", "x264_jll", "x265_jll"]
git-tree-sha1 = "8cc47f299902e13f90405ddb5bf87e5d474c0d38"
uuid = "b22a6f82-2f65-5046-a5b2-351ab43fb4e5"
version = "6.1.2+0"

[[deps.FFTW]]
deps = ["AbstractFFTs", "FFTW_jll", "LinearAlgebra", "MKL_jll", "Preferences", "Reexport"]
git-tree-sha1 = "7de7c78d681078f027389e067864a8d53bd7c3c9"
uuid = "7a1cc6ca-52ef-59f5-83cd-3a7055c09341"
version = "1.8.1"

[[deps.FFTW_jll]]
deps = ["Artifacts", "JLLWrappers", "Libdl", "Pkg"]
git-tree-sha1 = "4d81ed14783ec49ce9f2e168208a12ce1815aa25"
uuid = "f5851436-0d7a-5f13-b9de-f02708fd171a"
version = "3.3.10+3"

[[deps.FastBroadcast]]
deps = ["ArrayInterface", "LinearAlgebra", "Polyester", "Static", "StaticArrayInterface", "StrideArraysCore"]
git-tree-sha1 = "ab1b34570bcdf272899062e1a56285a53ecaae08"
uuid = "7034ab61-46d4-4ed7-9d0f-46aef9175898"
version = "0.3.5"

[[deps.FastClosures]]
git-tree-sha1 = "acebe244d53ee1b461970f8910c235b259e772ef"
uuid = "9aa1b823-49e4-5ca5-8b0f-3971ec8bab6a"
version = "0.3.2"

[[deps.FastGaussQuadrature]]
deps = ["LinearAlgebra", "SpecialFunctions", "StaticArrays"]
git-tree-sha1 = "fd923962364b645f3719855c88f7074413a6ad92"
uuid = "442a2c76-b920-505d-bb47-c5924d526838"
version = "1.0.2"

[[deps.FastPower]]
git-tree-sha1 = "58c3431137131577a7c379d00fea00be524338fb"
uuid = "a4df4552-cc26-4903-aec0-212e50a0e84b"
version = "1.1.1"

    [deps.FastPower.extensions]
    FastPowerEnzymeExt = "Enzyme"
    FastPowerForwardDiffExt = "ForwardDiff"
    FastPowerMeasurementsExt = "Measurements"
    FastPowerMonteCarloMeasurementsExt = "MonteCarloMeasurements"
    FastPowerReverseDiffExt = "ReverseDiff"
    FastPowerTrackerExt = "Tracker"

    [deps.FastPower.weakdeps]
    Enzyme = "7da242da-08ed-463a-9acd-ee780be4f1d9"
    ForwardDiff = "f6369f11-7733-5829-9624-2563aa707210"
    Measurements = "eff96d63-e80a-5855-80a2-b1b0885c5ab7"
    MonteCarloMeasurements = "0987c9cc-fe09-11e8-30f0-b96dd679fdca"
    ReverseDiff = "37e2e3b7-166d-5795-8a7a-e32c996b4267"
    Tracker = "9f7883ad-71c0-57eb-9f7f-b5c9e6d3789c"

[[deps.FastRounding]]
deps = ["ErrorfreeArithmetic", "LinearAlgebra"]
git-tree-sha1 = "6344aa18f654196be82e62816935225b3b9abe44"
uuid = "fa42c844-2597-5d31-933b-ebd51ab2693f"
version = "0.3.1"

[[deps.FileIO]]
deps = ["Pkg", "Requires", "UUIDs"]
git-tree-sha1 = "2dd20384bf8c6d411b5c7370865b1e9b26cb2ea3"
uuid = "5789e2e9-d7fb-5bc7-8068-2c6fae9b9549"
version = "1.16.6"

    [deps.FileIO.extensions]
    HTTPExt = "HTTP"

    [deps.FileIO.weakdeps]
    HTTP = "cd3eb016-35fb-5094-929b-558a96fad6f3"

[[deps.FilePaths]]
deps = ["FilePathsBase", "MacroTools", "Reexport", "Requires"]
git-tree-sha1 = "919d9412dbf53a2e6fe74af62a73ceed0bce0629"
uuid = "8fc22ac5-c921-52a6-82fd-178b2807b824"
version = "0.8.3"

[[deps.FilePathsBase]]
deps = ["Compat", "Dates"]
git-tree-sha1 = "7878ff7172a8e6beedd1dea14bd27c3c6340d361"
uuid = "48062228-2e41-5def-b9a4-89aafe57970f"
version = "0.9.22"
weakdeps = ["Mmap", "Test"]

    [deps.FilePathsBase.extensions]
    FilePathsBaseMmapExt = "Mmap"
    FilePathsBaseTestExt = "Test"

[[deps.FileWatching]]
uuid = "7b1f6079-737a-58dc-b8bc-7a2ca5c1b5ee"

[[deps.FillArrays]]
deps = ["LinearAlgebra"]
git-tree-sha1 = "6a70198746448456524cb442b8af316927ff3e1a"
uuid = "1a297f60-69ca-5386-bcde-b61e274b549b"
version = "1.13.0"
weakdeps = ["PDMats", "SparseArrays", "Statistics"]

    [deps.FillArrays.extensions]
    FillArraysPDMatsExt = "PDMats"
    FillArraysSparseArraysExt = "SparseArrays"
    FillArraysStatisticsExt = "Statistics"

[[deps.FixedPointNumbers]]
deps = ["Statistics"]
git-tree-sha1 = "05882d6995ae5c12bb5f36dd2ed3f61c98cbb172"
uuid = "53c48c17-4a7d-5ca2-90c5-79b7896eea93"
version = "0.8.5"

[[deps.Fontconfig_jll]]
deps = ["Artifacts", "Bzip2_jll", "Expat_jll", "FreeType2_jll", "JLLWrappers", "Libdl", "Libuuid_jll", "Zlib_jll"]
git-tree-sha1 = "21fac3c77d7b5a9fc03b0ec503aa1a6392c34d2b"
uuid = "a3f928ae-7b40-5064-980b-68af3947d34b"
version = "2.15.0+0"

[[deps.Format]]
git-tree-sha1 = "9c68794ef81b08086aeb32eeaf33531668d5f5fc"
uuid = "1fa38f19-a742-5d3f-a2b9-30dd87b9d5f8"
version = "1.3.7"

[[deps.ForwardDiff]]
deps = ["CommonSubexpressions", "DiffResults", "DiffRules", "LinearAlgebra", "LogExpFunctions", "NaNMath", "Preferences", "Printf", "Random", "SpecialFunctions"]
git-tree-sha1 = "a2df1b776752e3f344e5116c06d75a10436ab853"
uuid = "f6369f11-7733-5829-9624-2563aa707210"
version = "0.10.38"
weakdeps = ["StaticArrays"]

    [deps.ForwardDiff.extensions]
    ForwardDiffStaticArraysExt = "StaticArrays"

[[deps.FreeType]]
deps = ["CEnum", "FreeType2_jll"]
git-tree-sha1 = "907369da0f8e80728ab49c1c7e09327bf0d6d999"
uuid = "b38be410-82b0-50bf-ab77-7b57e271db43"
version = "4.1.1"

[[deps.FreeType2_jll]]
deps = ["Artifacts", "Bzip2_jll", "JLLWrappers", "Libdl", "Zlib_jll"]
git-tree-sha1 = "786e968a8d2fb167f2e4880baba62e0e26bd8e4e"
uuid = "d7e528f0-a631-5988-bf34-fe36492bcfd7"
version = "2.13.3+1"

[[deps.FreeTypeAbstraction]]
deps = ["ColorVectorSpace", "Colors", "FreeType", "GeometryBasics"]
git-tree-sha1 = "d52e255138ac21be31fa633200b65e4e71d26802"
uuid = "663a7486-cb36-511b-a19d-713bb74d65c9"
version = "0.10.6"

[[deps.FriBidi_jll]]
deps = ["Artifacts", "JLLWrappers", "Libdl"]
git-tree-sha1 = "846f7026a9decf3679419122b49f8a1fdb48d2d5"
uuid = "559328eb-81f9-559d-9380-de523a88c83c"
version = "1.0.16+0"

[[deps.FunctionWrappers]]
git-tree-sha1 = "d62485945ce5ae9c0c48f124a84998d755bae00e"
uuid = "069b7b12-0de2-55c6-9aab-29f3d0a68a2e"
version = "1.1.3"

[[deps.FunctionWrappersWrappers]]
deps = ["FunctionWrappers"]
git-tree-sha1 = "b104d487b34566608f8b4e1c39fb0b10aa279ff8"
uuid = "77dc65aa-8811-40c2-897b-53d922fa7daf"
version = "0.1.3"

[[deps.Future]]
deps = ["Random"]
uuid = "9fa8497b-333b-5362-9e8d-4d0656e87820"

[[deps.GPUArrays]]
deps = ["Adapt", "GPUArraysCore", "KernelAbstractions", "LLVM", "LinearAlgebra", "Printf", "Random", "Reexport", "ScopedValues", "Serialization", "Statistics"]
git-tree-sha1 = "0ef97e93edced3d0e713f4cfd031cc9020e022b0"
uuid = "0c68f7d7-f131-5f86-a1c3-88cf8149b2d7"
version = "11.2.1"

[[deps.GPUArraysCore]]
deps = ["Adapt"]
git-tree-sha1 = "83cf05ab16a73219e5f6bd1bdfa9848fa24ac627"
uuid = "46192b85-c4d5-4398-a991-12ede77f4527"
version = "0.2.0"

[[deps.GPUCompiler]]
deps = ["ExprTools", "InteractiveUtils", "LLVM", "Libdl", "Logging", "PrecompileTools", "Preferences", "Scratch", "Serialization", "TOML", "TimerOutputs", "UUIDs"]
git-tree-sha1 = "8e30cd0b1934f03dd925416970061c1014c6686f"
uuid = "61eb1bfa-7361-4325-ad38-22787b887f55"
version = "1.1.0"

[[deps.GaussQuadrature]]
deps = ["SpecialFunctions"]
git-tree-sha1 = "eb6f1f48aa994f3018cbd029a17863c6535a266d"
uuid = "d54b0c1a-921d-58e0-8e36-89d8069c0969"
version = "0.5.8"

[[deps.GeoFormatTypes]]
git-tree-sha1 = "8e233d5167e63d708d41f87597433f59a0f213fe"
uuid = "68eda718-8dee-11e9-39e7-89f7f65f511f"
version = "0.4.4"

[[deps.GeoInterface]]
deps = ["DataAPI", "Extents", "GeoFormatTypes"]
git-tree-sha1 = "294e99f19869d0b0cb71aef92f19d03649d028d5"
uuid = "cf35fbd7-0cd7-5166-be24-54bfbe79505f"
version = "1.4.1"

[[deps.GeometryBasics]]
deps = ["EarCut_jll", "Extents", "GeoInterface", "IterTools", "LinearAlgebra", "StaticArrays", "StructArrays", "Tables"]
git-tree-sha1 = "b62f2b2d76cee0d61a2ef2b3118cd2a3215d3134"
uuid = "5c1252a2-5f33-56bf-86c9-59e7332b4326"
version = "0.4.11"

[[deps.Gettext_jll]]
deps = ["Artifacts", "CompilerSupportLibraries_jll", "JLLWrappers", "Libdl", "Libiconv_jll", "Pkg", "XML2_jll"]
git-tree-sha1 = "9b02998aba7bf074d14de89f9d37ca24a1a0b046"
uuid = "78b55507-aeef-58d4-861c-77aaff3498b1"
version = "0.21.0+0"

[[deps.Giflib_jll]]
deps = ["Artifacts", "JLLWrappers", "Libdl"]
git-tree-sha1 = "6570366d757b50fabae9f4315ad74d2e40c0560a"
uuid = "59f7168a-df46-5410-90c8-f2779963d0ec"
version = "5.2.3+0"

[[deps.GilbertCurves]]
git-tree-sha1 = "3e076ca96e34a47e98a46657b2bec2655a366d80"
uuid = "88fa7841-ef32-4516-bb70-c6ec135699d9"
version = "0.1.0"

[[deps.Glib_jll]]
deps = ["Artifacts", "Gettext_jll", "JLLWrappers", "Libdl", "Libffi_jll", "Libiconv_jll", "Libmount_jll", "PCRE2_jll", "Zlib_jll"]
git-tree-sha1 = "b0036b392358c80d2d2124746c2bf3d48d457938"
uuid = "7746bdde-850d-59dc-9ae8-88ece973131d"
version = "2.82.4+0"

[[deps.Glob]]
git-tree-sha1 = "97285bbd5230dd766e9ef6749b80fc617126d496"
uuid = "c27321d9-0574-5035-807b-f59d2c89b15c"
version = "1.3.1"

[[deps.Graphics]]
deps = ["Colors", "LinearAlgebra", "NaNMath"]
git-tree-sha1 = "a641238db938fff9b2f60d08ed9030387daf428c"
uuid = "a2bd30eb-e257-5431-a919-1863eab51364"
version = "1.1.3"

[[deps.Graphite2_jll]]
deps = ["Artifacts", "JLLWrappers", "Libdl", "Pkg"]
git-tree-sha1 = "01979f9b37367603e2848ea225918a3b3861b606"
uuid = "3b182d85-2403-5c21-9c21-1e1f0cc25472"
version = "1.3.14+1"

[[deps.GridLayoutBase]]
deps = ["GeometryBasics", "InteractiveUtils", "Observables"]
git-tree-sha1 = "dc6bed05c15523624909b3953686c5f5ffa10adc"
uuid = "3955a311-db13-416c-9275-1d80ed98e5e9"
version = "0.11.1"

[[deps.Grisu]]
git-tree-sha1 = "53bb909d1151e57e2484c3d1b53e19552b887fb2"
uuid = "42e2da0e-8278-4e71-bc24-59509adca0fe"
version = "1.0.2"

[[deps.HCubature]]
deps = ["Combinatorics", "DataStructures", "LinearAlgebra", "QuadGK", "StaticArrays"]
git-tree-sha1 = "19ef9f0cb324eed957b7fe7257ac84e8ed8a48ec"
uuid = "19dc6840-f33b-545b-b366-655c7e3ffd49"
version = "1.7.0"

[[deps.HDF5]]
deps = ["Compat", "HDF5_jll", "Libdl", "MPIPreferences", "Mmap", "Preferences", "Printf", "Random", "Requires", "UUIDs"]
git-tree-sha1 = "e856eef26cf5bf2b0f95f8f4fc37553c72c8641c"
uuid = "f67ccb44-e63f-5c2f-98bd-6dc0ccc4ba2f"
version = "0.17.2"
weakdeps = ["MPI"]

    [deps.HDF5.extensions]
    MPIExt = "MPI"

[[deps.HDF5_jll]]
deps = ["Artifacts", "CompilerSupportLibraries_jll", "JLLWrappers", "LLVMOpenMP_jll", "LazyArtifacts", "LibCURL_jll", "Libdl", "MPICH_jll", "MPIPreferences", "MPItrampoline_jll", "MicrosoftMPI_jll", "OpenMPI_jll", "OpenSSL_jll", "TOML", "Zlib_jll", "libaec_jll"]
git-tree-sha1 = "38c8874692d48d5440d5752d6c74b0c6b0b60739"
uuid = "0234f1f7-429e-5d53-9886-15a909be8d59"
version = "1.14.2+1"

[[deps.HarfBuzz_jll]]
deps = ["Artifacts", "Cairo_jll", "Fontconfig_jll", "FreeType2_jll", "Glib_jll", "Graphite2_jll", "JLLWrappers", "Libdl", "Libffi_jll"]
git-tree-sha1 = "55c53be97790242c29031e5cd45e8ac296dadda3"
uuid = "2e76f6c2-a576-52d4-95c1-20adfe4de566"
version = "8.5.0+0"

[[deps.HashArrayMappedTries]]
git-tree-sha1 = "2eaa69a7cab70a52b9687c8bf950a5a93ec895ae"
uuid = "076d061b-32b6-4027-95e0-9a2c6f6d7e74"
version = "0.2.0"

[[deps.Hwloc_jll]]
deps = ["Artifacts", "JLLWrappers", "Libdl"]
git-tree-sha1 = "50aedf345a709ab75872f80a2779568dc0bb461b"
uuid = "e33a78d0-f292-5ffc-b300-72abe9b543c8"
version = "2.11.2+3"

[[deps.HypergeometricFunctions]]
deps = ["LinearAlgebra", "OpenLibm_jll", "SpecialFunctions"]
git-tree-sha1 = "2bd56245074fab4015b9174f24ceba8293209053"
uuid = "34004b35-14d8-5ef3-9330-4cdb6864b03a"
version = "0.3.27"

[[deps.IfElse]]
git-tree-sha1 = "debdd00ffef04665ccbb3e150747a77560e8fad1"
uuid = "615f187c-cbe4-4ef1-ba3b-2fcf58d6d173"
version = "0.1.1"

[[deps.ImageAxes]]
deps = ["AxisArrays", "ImageBase", "ImageCore", "Reexport", "SimpleTraits"]
git-tree-sha1 = "e12629406c6c4442539436581041d372d69c55ba"
uuid = "2803e5a7-5153-5ecf-9a86-9b4c37f5f5ac"
version = "0.6.12"

[[deps.ImageBase]]
deps = ["ImageCore", "Reexport"]
git-tree-sha1 = "eb49b82c172811fd2c86759fa0553a2221feb909"
uuid = "c817782e-172a-44cc-b673-b171935fbb9e"
version = "0.1.7"

[[deps.ImageCore]]
deps = ["ColorVectorSpace", "Colors", "FixedPointNumbers", "MappedArrays", "MosaicViews", "OffsetArrays", "PaddedViews", "PrecompileTools", "Reexport"]
git-tree-sha1 = "8c193230235bbcee22c8066b0374f63b5683c2d3"
uuid = "a09fc81d-aa75-5fe9-8630-4744c3626534"
version = "0.10.5"

[[deps.ImageIO]]
deps = ["FileIO", "IndirectArrays", "JpegTurbo", "LazyModules", "Netpbm", "OpenEXR", "PNGFiles", "QOI", "Sixel", "TiffImages", "UUIDs", "WebP"]
git-tree-sha1 = "696144904b76e1ca433b886b4e7edd067d76cbf7"
uuid = "82e4d734-157c-48bb-816b-45c225c6df19"
version = "0.6.9"

[[deps.ImageMetadata]]
deps = ["AxisArrays", "ImageAxes", "ImageBase", "ImageCore"]
git-tree-sha1 = "2a81c3897be6fbcde0802a0ebe6796d0562f63ec"
uuid = "bc367c6b-8a6b-528e-b4bd-a4b897500b49"
version = "0.9.10"

[[deps.Imath_jll]]
deps = ["Artifacts", "JLLWrappers", "Libdl"]
git-tree-sha1 = "0936ba688c6d201805a83da835b55c61a180db52"
uuid = "905a6f67-0a94-5f89-b386-d35d92009cd1"
version = "3.1.11+0"

[[deps.IndirectArrays]]
git-tree-sha1 = "012e604e1c7458645cb8b436f8fba789a51b257f"
uuid = "9b13fd28-a010-5f03-acff-a1bbcff69959"
version = "1.0.0"

[[deps.Inflate]]
git-tree-sha1 = "d1b1b796e47d94588b3757fe84fbf65a5ec4a80d"
uuid = "d25df0c9-e2be-5dd7-82c8-3ad0b3e990b9"
version = "0.1.5"

[[deps.InlineStrings]]
git-tree-sha1 = "45521d31238e87ee9f9732561bfee12d4eebd52d"
uuid = "842dd82b-1e85-43dc-bf29-5d0ee9dffc48"
version = "1.4.2"

    [deps.InlineStrings.extensions]
    ArrowTypesExt = "ArrowTypes"
    ParsersExt = "Parsers"

    [deps.InlineStrings.weakdeps]
    ArrowTypes = "31f734f8-188a-4ce0-8406-c8a06bd891cd"
    Parsers = "69de0a69-1ddd-5017-9359-2bf0b02dc9f0"

[[deps.Insolation]]
deps = ["Artifacts", "Dates", "DelimitedFiles", "Interpolations"]
git-tree-sha1 = "29e10cf6320739afe5a2b17e9c854a386fef7acc"
uuid = "e98cc03f-d57e-4e3c-b70c-8d51efe9e0d8"
version = "0.9.4"
weakdeps = ["ClimaParams"]

    [deps.Insolation.extensions]
    CreateParametersExt = "ClimaParams"

[[deps.IntelOpenMP_jll]]
deps = ["Artifacts", "JLLWrappers", "LazyArtifacts", "Libdl"]
git-tree-sha1 = "0f14a5456bdc6b9731a5682f439a672750a09e48"
uuid = "1d5cc7b8-4909-519e-a0f8-d0f5ad9712d0"
version = "2025.0.4+0"

[[deps.InteractiveUtils]]
deps = ["Markdown"]
uuid = "b77e0a4c-d291-57a0-90e8-8db25a27a240"

[[deps.Interpolations]]
deps = ["Adapt", "AxisAlgorithms", "ChainRulesCore", "LinearAlgebra", "OffsetArrays", "Random", "Ratios", "Requires", "SharedArrays", "SparseArrays", "StaticArrays", "WoodburyMatrices"]
git-tree-sha1 = "88a101217d7cb38a7b481ccd50d21876e1d1b0e0"
uuid = "a98d9a8b-a2ab-59e6-89dd-64a1c18fca59"
version = "0.15.1"
weakdeps = ["Unitful"]

    [deps.Interpolations.extensions]
    InterpolationsUnitfulExt = "Unitful"

[[deps.IntervalArithmetic]]
deps = ["CRlibm", "FastRounding", "LinearAlgebra", "Markdown", "Random", "RecipesBase", "RoundingEmulator", "SetRounding", "StaticArrays"]
git-tree-sha1 = "5ab7744289be503d76a944784bac3f2df7b809af"
uuid = "d1acc4aa-44c8-5952-acd4-ba5d80a2a253"
version = "0.20.9"

[[deps.IntervalSets]]
git-tree-sha1 = "dba9ddf07f77f60450fe5d2e2beb9854d9a49bd0"
uuid = "8197267c-284f-5f27-9208-e0e47529a953"
version = "0.7.10"
weakdeps = ["Random", "RecipesBase", "Statistics"]

    [deps.IntervalSets.extensions]
    IntervalSetsRandomExt = "Random"
    IntervalSetsRecipesBaseExt = "RecipesBase"
    IntervalSetsStatisticsExt = "Statistics"

[[deps.InverseFunctions]]
git-tree-sha1 = "a779299d77cd080bf77b97535acecd73e1c5e5cb"
uuid = "3587e190-3f89-42d0-90ee-14403ec27112"
version = "0.1.17"
weakdeps = ["Dates", "Test"]

    [deps.InverseFunctions.extensions]
    InverseFunctionsDatesExt = "Dates"
    InverseFunctionsTestExt = "Test"

[[deps.InvertedIndices]]
git-tree-sha1 = "6da3c4316095de0f5ee2ebd875df8721e7e0bdbe"
uuid = "41ab1584-1d38-5bbf-9106-f11c6c58b48f"
version = "1.3.1"

[[deps.IrrationalConstants]]
git-tree-sha1 = "630b497eafcc20001bba38a4651b327dcfc491d2"
uuid = "92d709cd-6900-40b7-9082-c6be49f344b6"
version = "0.2.2"

[[deps.Isoband]]
deps = ["isoband_jll"]
git-tree-sha1 = "f9b6d97355599074dc867318950adaa6f9946137"
uuid = "f1662d9f-8043-43de-a69a-05efc1cc6ff4"
version = "0.1.1"

[[deps.IterTools]]
git-tree-sha1 = "42d5f897009e7ff2cf88db414a389e5ed1bdd023"
uuid = "c8e1da08-722c-5040-9ed9-7db0dc04731e"
version = "1.10.0"

[[deps.IteratorInterfaceExtensions]]
git-tree-sha1 = "a3f24677c21f5bbe9d2a714f95dcd58337fb2856"
uuid = "82899510-4779-5014-852e-03e436cf321d"
version = "1.0.0"

[[deps.JET]]
deps = ["CodeTracking", "InteractiveUtils", "JuliaInterpreter", "LoweredCodeUtils", "MacroTools", "Pkg", "PrecompileTools", "Preferences", "Test"]
git-tree-sha1 = "5c5ac91e775b585864015c5c1703cee283071a47"
uuid = "c3a54625-cd67-489e-a8e7-0a5a0ff4e31b"
version = "0.9.12"

    [deps.JET.extensions]
    JETCthulhuExt = "Cthulhu"
    ReviseExt = "Revise"

    [deps.JET.weakdeps]
    Cthulhu = "f68482b8-f384-11e8-15f7-abe071a5a75f"
    Revise = "295af30f-e4ad-537b-8983-00126c2a3abe"

[[deps.JLD2]]
deps = ["FileIO", "MacroTools", "Mmap", "OrderedCollections", "PrecompileTools", "Requires", "TranscodingStreams"]
git-tree-sha1 = "91d501cb908df6f134352ad73cde5efc50138279"
uuid = "033835bb-8acc-5ee8-8aae-3f567f8a3819"
version = "0.5.11"

[[deps.JLLWrappers]]
deps = ["Artifacts", "Preferences"]
git-tree-sha1 = "a007feb38b422fbdab534406aeca1b86823cb4d6"
uuid = "692b3bcd-3c85-4b1f-b108-f13ce0eb3210"
version = "1.7.0"

[[deps.JSON]]
deps = ["Dates", "Mmap", "Parsers", "Unicode"]
git-tree-sha1 = "31e996f0a15c7b280ba9f76636b3ff9e2ae58c9a"
uuid = "682c06a0-de6a-54ab-a142-c8b1cf79cde6"
version = "0.21.4"

[[deps.JpegTurbo]]
deps = ["CEnum", "FileIO", "ImageCore", "JpegTurbo_jll", "TOML"]
git-tree-sha1 = "fa6d0bcff8583bac20f1ffa708c3913ca605c611"
uuid = "b835a17e-a41a-41e7-81f0-2f016b05efe0"
version = "0.1.5"

[[deps.JpegTurbo_jll]]
deps = ["Artifacts", "JLLWrappers", "Libdl"]
git-tree-sha1 = "eac1206917768cb54957c65a615460d87b455fc1"
uuid = "aacddb02-875f-59d6-b918-886e6ef4fbf8"
version = "3.1.1+0"

[[deps.JuliaInterpreter]]
deps = ["CodeTracking", "InteractiveUtils", "Random", "UUIDs"]
git-tree-sha1 = "a729439c18f7112cbbd9fcdc1771ecc7f071df6a"
uuid = "aa1ae85d-cabe-5617-a682-6adf51b2e16a"
version = "0.9.39"

[[deps.JuliaNVTXCallbacks_jll]]
deps = ["Artifacts", "JLLWrappers", "Libdl", "Pkg"]
git-tree-sha1 = "af433a10f3942e882d3c671aacb203e006a5808f"
uuid = "9c1d0b0a-7046-5b2e-a33f-ea22f176ac7e"
version = "0.2.1+0"

[[deps.KernelAbstractions]]
deps = ["Adapt", "Atomix", "InteractiveUtils", "MacroTools", "PrecompileTools", "Requires", "StaticArrays", "UUIDs"]
git-tree-sha1 = "d5bc0b079382e89bfa91433639bc74b9f9e17ae7"
uuid = "63c18a36-062a-441e-b654-da1e3ab1ce7c"
version = "0.9.33"
weakdeps = ["EnzymeCore", "LinearAlgebra", "SparseArrays"]

    [deps.KernelAbstractions.extensions]
    EnzymeExt = "EnzymeCore"
    LinearAlgebraExt = "LinearAlgebra"
    SparseArraysExt = "SparseArrays"

[[deps.KernelDensity]]
deps = ["Distributions", "DocStringExtensions", "FFTW", "Interpolations", "StatsBase"]
git-tree-sha1 = "7d703202e65efa1369de1279c162b915e245eed1"
uuid = "5ab0869b-81aa-558d-bb23-cbf5423bbe9b"
version = "0.6.9"

[[deps.Krylov]]
deps = ["LinearAlgebra", "Printf", "SparseArrays"]
git-tree-sha1 = "d1c697c53d3041a371c1da21305d0dc9259dbc8a"
uuid = "ba0b0d4f-ebba-5204-a429-3ac8c609bfb7"
version = "0.9.9"

[[deps.KrylovKit]]
deps = ["LinearAlgebra", "PackageExtensionCompat", "Printf", "Random", "VectorInterface"]
git-tree-sha1 = "22e8212ab4fd847fd86c75700dc028594e25f7f0"
uuid = "0b1a1467-8014-51b9-945f-bf0ae24f4b77"
version = "0.9.3"
weakdeps = ["ChainRulesCore"]

    [deps.KrylovKit.extensions]
    KrylovKitChainRulesCoreExt = "ChainRulesCore"

[[deps.LAME_jll]]
deps = ["Artifacts", "JLLWrappers", "Libdl"]
git-tree-sha1 = "170b660facf5df5de098d866564877e119141cbd"
uuid = "c1c5ebd0-6772-5130-a774-d5fcae4a789d"
version = "3.100.2+0"

[[deps.LERC_jll]]
deps = ["Artifacts", "JLLWrappers", "Libdl"]
git-tree-sha1 = "aaafe88dccbd957a8d82f7d05be9b69172e0cee3"
uuid = "88015f11-f218-50d7-93a8-a6af411a945d"
version = "4.0.1+0"

[[deps.LLVM]]
deps = ["CEnum", "LLVMExtra_jll", "Libdl", "Preferences", "Printf", "Unicode"]
git-tree-sha1 = "5fcfea6df2ff3e4da708a40c969c3812162346df"
uuid = "929cbde3-209d-540e-8aea-75f648917ca0"
version = "9.2.0"
weakdeps = ["BFloat16s"]

    [deps.LLVM.extensions]
    BFloat16sExt = "BFloat16s"

[[deps.LLVMExtra_jll]]
deps = ["Artifacts", "JLLWrappers", "LazyArtifacts", "Libdl", "TOML"]
git-tree-sha1 = "4b5ad6a4ffa91a00050a964492bc4f86bb48cea0"
uuid = "dad2f222-ce93-54a1-a47d-0025e8a3acab"
version = "0.0.35+0"

[[deps.LLVMLoopInfo]]
git-tree-sha1 = "2e5c102cfc41f48ae4740c7eca7743cc7e7b75ea"
uuid = "8b046642-f1f6-4319-8d3c-209ddc03c586"
version = "1.0.0"

[[deps.LLVMOpenMP_jll]]
deps = ["Artifacts", "JLLWrappers", "Libdl"]
git-tree-sha1 = "78211fb6cbc872f77cad3fc0b6cf647d923f4929"
uuid = "1d63c593-3942-5779-bab2-d838dc0a180e"
version = "18.1.7+0"

[[deps.LRUCache]]
git-tree-sha1 = "b3cc6698599b10e652832c2f23db3cab99d51b59"
uuid = "8ac3fa9e-de4c-5943-b1dc-09c6b5f20637"
version = "1.6.1"
weakdeps = ["Serialization"]

    [deps.LRUCache.extensions]
    SerializationExt = ["Serialization"]

[[deps.LZO_jll]]
deps = ["Artifacts", "JLLWrappers", "Libdl"]
git-tree-sha1 = "1c602b1127f4751facb671441ca72715cc95938a"
uuid = "dd4b983a-f0e5-5f8d-a1b7-129d4a5fb1ac"
version = "2.10.3+0"

[[deps.LaTeXStrings]]
git-tree-sha1 = "dda21b8cbd6a6c40d9d02a73230f9d70fed6918c"
uuid = "b964fa9f-0449-5b57-a5c2-d3ea65f4040f"
version = "1.4.0"

[[deps.LayoutPointers]]
deps = ["ArrayInterface", "LinearAlgebra", "ManualMemory", "SIMDTypes", "Static", "StaticArrayInterface"]
git-tree-sha1 = "a9eaadb366f5493a5654e843864c13d8b107548c"
uuid = "10f19ff3-798f-405d-979b-55457f8fc047"
version = "0.1.17"

[[deps.LazyArtifacts]]
deps = ["Artifacts", "Pkg"]
uuid = "4af54fe1-eca0-43a8-85a7-787d91b784e3"

[[deps.LazyBroadcast]]
git-tree-sha1 = "6d2586dfde8b989198181fe21b8b6d0a42787ab8"
uuid = "9dccce8e-a116-406d-9fcc-a88ed4f510c8"
version = "1.0.0"

[[deps.LazyModules]]
git-tree-sha1 = "a560dd966b386ac9ae60bdd3a3d3a326062d3c3e"
uuid = "8cdb02fc-e678-4876-92c5-9defec4f444e"
version = "0.3.1"

[[deps.LibCURL]]
deps = ["LibCURL_jll", "MozillaCACerts_jll"]
uuid = "b27032c2-a3e7-50c8-80cd-2d36dbcbfd21"
version = "0.6.4"

[[deps.LibCURL_jll]]
deps = ["Artifacts", "LibSSH2_jll", "Libdl", "MbedTLS_jll", "Zlib_jll", "nghttp2_jll"]
uuid = "deac9b47-8bc7-5906-a0fe-35ac56dc84c0"
version = "8.4.0+0"

[[deps.LibGit2]]
deps = ["Base64", "LibGit2_jll", "NetworkOptions", "Printf", "SHA"]
uuid = "76f85450-5226-5b5a-8eaa-529ad045b433"

[[deps.LibGit2_jll]]
deps = ["Artifacts", "LibSSH2_jll", "Libdl", "MbedTLS_jll"]
uuid = "e37daf67-58a4-590a-8e99-b0245dd2ffc5"
version = "1.6.4+0"

[[deps.LibSSH2_jll]]
deps = ["Artifacts", "Libdl", "MbedTLS_jll"]
uuid = "29816b5a-b9ab-546f-933c-edad1886dfa8"
version = "1.11.0+1"

[[deps.Libdl]]
uuid = "8f399da3-3557-5675-b5ff-fb832c97cbdb"

[[deps.Libffi_jll]]
deps = ["Artifacts", "JLLWrappers", "Libdl", "Pkg"]
git-tree-sha1 = "27ecae93dd25ee0909666e6835051dd684cc035e"
uuid = "e9f186c6-92d2-5b65-8a66-fee21dc1b490"
version = "3.2.2+2"

[[deps.Libgcrypt_jll]]
deps = ["Artifacts", "JLLWrappers", "Libdl", "Libgpg_error_jll"]
git-tree-sha1 = "8be878062e0ffa2c3f67bb58a595375eda5de80b"
uuid = "d4300ac3-e22c-5743-9152-c294e39db1e4"
version = "1.11.0+0"

[[deps.Libglvnd_jll]]
deps = ["Artifacts", "JLLWrappers", "Libdl", "Xorg_libX11_jll", "Xorg_libXext_jll"]
git-tree-sha1 = "ff3b4b9d35de638936a525ecd36e86a8bb919d11"
uuid = "7e76a0d4-f3c7-5321-8279-8d96eeed0f29"
version = "1.7.0+0"

[[deps.Libgpg_error_jll]]
deps = ["Artifacts", "JLLWrappers", "Libdl"]
git-tree-sha1 = "df37206100d39f79b3376afb6b9cee4970041c61"
uuid = "7add5ba3-2f88-524e-9cd5-f83b8a55f7b8"
version = "1.51.1+0"

[[deps.Libiconv_jll]]
deps = ["Artifacts", "JLLWrappers", "Libdl"]
git-tree-sha1 = "be484f5c92fad0bd8acfef35fe017900b0b73809"
uuid = "94ce4f54-9a6c-5748-9c1c-f9c7231a4531"
version = "1.18.0+0"

[[deps.Libmount_jll]]
deps = ["Artifacts", "JLLWrappers", "Libdl"]
git-tree-sha1 = "89211ea35d9df5831fca5d33552c02bd33878419"
uuid = "4b2f31a3-9ecc-558c-b454-b3730dcb73e9"
version = "2.40.3+0"

[[deps.Libtiff_jll]]
deps = ["Artifacts", "JLLWrappers", "JpegTurbo_jll", "LERC_jll", "Libdl", "XZ_jll", "Zlib_jll", "Zstd_jll"]
git-tree-sha1 = "4ab7581296671007fc33f07a721631b8855f4b1d"
uuid = "89763e89-9b03-5906-acba-b20f662cd828"
version = "4.7.1+0"

[[deps.Libuuid_jll]]
deps = ["Artifacts", "JLLWrappers", "Libdl"]
git-tree-sha1 = "e888ad02ce716b319e6bdb985d2ef300e7089889"
uuid = "38a345b3-de98-5d2b-a5d3-14cd9215e700"
version = "2.40.3+0"

[[deps.LightXML]]
deps = ["Libdl", "XML2_jll"]
git-tree-sha1 = "3a994404d3f6709610701c7dabfc03fed87a81f8"
uuid = "9c8b4983-aa76-5018-a973-4c85ecc9e179"
version = "0.9.1"

[[deps.LinearAlgebra]]
deps = ["Libdl", "OpenBLAS_jll", "libblastrampoline_jll"]
uuid = "37e2e46d-f89d-539d-b4ee-838fcccc9c8e"

[[deps.LinearOperators]]
deps = ["FastClosures", "LinearAlgebra", "Printf", "Requires", "SparseArrays", "TimerOutputs"]
git-tree-sha1 = "f55281226cdae8edea2c850fda88d8f5a03485b6"
uuid = "5c8ed15e-5a4c-59e4-a42b-c7e8811fb125"
version = "2.9.0"

    [deps.LinearOperators.extensions]
    LinearOperatorsCUDAExt = "CUDA"
    LinearOperatorsChainRulesCoreExt = "ChainRulesCore"
    LinearOperatorsLDLFactorizationsExt = "LDLFactorizations"

    [deps.LinearOperators.weakdeps]
    CUDA = "052768ef-5323-5732-b1bb-66c8b64840ba"
    ChainRulesCore = "d360d2e6-b24c-11e9-a2a3-2a2ae2dbcce4"
    LDLFactorizations = "40e66cde-538c-5869-a4ad-c39174c6795b"

[[deps.LittleCMS_jll]]
deps = ["Artifacts", "JLLWrappers", "JpegTurbo_jll", "Libdl", "Libtiff_jll"]
git-tree-sha1 = "fa7fd067dca76cadd880f1ca937b4f387975a9f5"
uuid = "d3a379c0-f9a3-5b72-a4c0-6bf4d2e8af0f"
version = "2.16.0+0"

[[deps.LogExpFunctions]]
deps = ["DocStringExtensions", "IrrationalConstants", "LinearAlgebra"]
git-tree-sha1 = "13ca9e2586b89836fd20cccf56e57e2b9ae7f38f"
uuid = "2ab3a3ac-af41-5b50-aa03-7779005ae688"
version = "0.3.29"

    [deps.LogExpFunctions.extensions]
    LogExpFunctionsChainRulesCoreExt = "ChainRulesCore"
    LogExpFunctionsChangesOfVariablesExt = "ChangesOfVariables"
    LogExpFunctionsInverseFunctionsExt = "InverseFunctions"

    [deps.LogExpFunctions.weakdeps]
    ChainRulesCore = "d360d2e6-b24c-11e9-a2a3-2a2ae2dbcce4"
    ChangesOfVariables = "9e997f8a-9a97-42d5-a9f1-ce6bfc15e2c0"
    InverseFunctions = "3587e190-3f89-42d0-90ee-14403ec27112"

[[deps.Logging]]
uuid = "56ddb016-857b-54e1-b83d-db4d58db5568"

[[deps.LoggingExtras]]
deps = ["Dates", "Logging"]
git-tree-sha1 = "f02b56007b064fbfddb4c9cd60161b6dd0f40df3"
uuid = "e6f89c97-d47a-5376-807f-9c37f3926c36"
version = "1.1.0"

[[deps.LoweredCodeUtils]]
deps = ["JuliaInterpreter"]
git-tree-sha1 = "688d6d9e098109051ae33d126fcfc88c4ce4a021"
uuid = "6f1432cf-f94c-5a45-995e-cdbf5db27b0b"
version = "3.1.0"

[[deps.Lz4_jll]]
deps = ["Artifacts", "JLLWrappers", "Libdl"]
git-tree-sha1 = "191686b1ac1ea9c89fc52e996ad15d1d241d1e33"
uuid = "5ced341a-0733-55b8-9ab6-a4889d929147"
version = "1.10.1+0"

[[deps.MKL_jll]]
deps = ["Artifacts", "IntelOpenMP_jll", "JLLWrappers", "LazyArtifacts", "Libdl", "oneTBB_jll"]
git-tree-sha1 = "5de60bc6cb3899cd318d80d627560fae2e2d99ae"
uuid = "856f044c-d86e-5d09-b602-aeab76dc8ba7"
version = "2025.0.1+1"

[[deps.MLStyle]]
git-tree-sha1 = "bc38dff0548128765760c79eb7388a4b37fae2c8"
uuid = "d8e11817-5142-5d16-987a-aa16d5891078"
version = "0.4.17"

[[deps.MPI]]
deps = ["Distributed", "DocStringExtensions", "Libdl", "MPICH_jll", "MPIPreferences", "MPItrampoline_jll", "MicrosoftMPI_jll", "OpenMPI_jll", "PkgVersion", "PrecompileTools", "Requires", "Serialization", "Sockets"]
git-tree-sha1 = "892676019c58f34e38743bc989b0eca5bce5edc5"
uuid = "da04e1cc-30fd-572f-bb4f-1f8673147195"
version = "0.20.22"

    [deps.MPI.extensions]
    AMDGPUExt = "AMDGPU"
    CUDAExt = "CUDA"

    [deps.MPI.weakdeps]
    AMDGPU = "21141c5a-9bdb-4563-92ae-f87d6854732e"
    CUDA = "052768ef-5323-5732-b1bb-66c8b64840ba"

[[deps.MPICH_jll]]
deps = ["Artifacts", "CompilerSupportLibraries_jll", "Hwloc_jll", "JLLWrappers", "LazyArtifacts", "Libdl", "MPIPreferences", "TOML"]
git-tree-sha1 = "7715e65c47ba3941c502bffb7f266a41a7f54423"
uuid = "7cb0a576-ebde-5e09-9194-50597f1243b4"
version = "4.2.3+0"

[[deps.MPIPreferences]]
deps = ["Libdl", "Preferences"]
git-tree-sha1 = "c105fe467859e7f6e9a852cb15cb4301126fac07"
uuid = "3da0fdf6-3ccc-4f1b-acd9-58baa6c99267"
version = "0.1.11"

[[deps.MPItrampoline_jll]]
deps = ["Artifacts", "CompilerSupportLibraries_jll", "JLLWrappers", "LazyArtifacts", "Libdl", "MPIPreferences", "TOML"]
git-tree-sha1 = "70e830dab5d0775183c99fc75e4c24c614ed7142"
uuid = "f1f71cc9-e9ae-5b93-9b94-4fe0e1ad3748"
version = "5.5.1+2"

[[deps.MacroTools]]
git-tree-sha1 = "72aebe0b5051e5143a079a4685a46da330a40472"
uuid = "1914dd2f-81c6-5fcd-8719-6d5c9610ff09"
version = "0.5.15"

[[deps.Makie]]
deps = ["Animations", "Base64", "CRC32c", "ColorBrewer", "ColorSchemes", "ColorTypes", "Colors", "Contour", "Dates", "DelaunayTriangulation", "Distributions", "DocStringExtensions", "Downloads", "FFMPEG_jll", "FileIO", "FilePaths", "FixedPointNumbers", "Format", "FreeType", "FreeTypeAbstraction", "GeometryBasics", "GridLayoutBase", "ImageBase", "ImageIO", "InteractiveUtils", "Interpolations", "IntervalSets", "InverseFunctions", "Isoband", "KernelDensity", "LaTeXStrings", "LinearAlgebra", "MacroTools", "MakieCore", "Markdown", "MathTeXEngine", "Observables", "OffsetArrays", "Packing", "PlotUtils", "PolygonOps", "PrecompileTools", "Printf", "REPL", "Random", "RelocatableFolders", "Scratch", "ShaderAbstractions", "Showoff", "SignedDistanceFields", "SparseArrays", "Statistics", "StatsBase", "StatsFuns", "StructArrays", "TriplotBase", "UnicodeFun", "Unitful"]
git-tree-sha1 = "be3051d08b78206fb5e688e8d70c9e84d0264117"
uuid = "ee78f7c6-11fb-53f2-987a-cfe4a2b5a57a"
version = "0.21.18"

[[deps.MakieCore]]
deps = ["ColorTypes", "GeometryBasics", "IntervalSets", "Observables"]
git-tree-sha1 = "9019b391d7d086e841cbeadc13511224bd029ab3"
uuid = "20f20a25-4f0e-4fdf-b5d1-57303727442b"
version = "0.8.12"

[[deps.ManualMemory]]
git-tree-sha1 = "bcaef4fc7a0cfe2cba636d84cda54b5e4e4ca3cd"
uuid = "d125e4d3-2237-4719-b19c-fa641b8a4667"
version = "0.1.8"

[[deps.MappedArrays]]
git-tree-sha1 = "2dab0221fe2b0f2cb6754eaa743cc266339f527e"
uuid = "dbb5928d-eab1-5f90-85c2-b9b0edb7c900"
version = "0.4.2"

[[deps.Markdown]]
deps = ["Base64"]
uuid = "d6f4376e-aef5-505a-96c1-9c027394607a"

[[deps.MathTeXEngine]]
deps = ["AbstractTrees", "Automa", "DataStructures", "FreeTypeAbstraction", "GeometryBasics", "LaTeXStrings", "REPL", "RelocatableFolders", "UnicodeFun"]
git-tree-sha1 = "f45c8916e8385976e1ccd055c9874560c257ab13"
uuid = "0a4f8689-d25c-4efe-a92b-7142dfc1aa53"
version = "0.6.2"

[[deps.MbedTLS_jll]]
deps = ["Artifacts", "Libdl"]
uuid = "c8ffd9c3-330d-5841-b78e-0817d7145fa1"
version = "2.28.2+1"

[[deps.MicrosoftMPI_jll]]
deps = ["Artifacts", "JLLWrappers", "Libdl", "Pkg"]
git-tree-sha1 = "bc95bf4149bf535c09602e3acdf950d9b4376227"
uuid = "9237b28f-5490-5468-be7b-bb81f5f5e6cf"
version = "10.1.4+3"

[[deps.Missings]]
deps = ["DataAPI"]
git-tree-sha1 = "ec4f7fbeab05d7747bdf98eb74d130a2a2ed298d"
uuid = "e1d29d7a-bbdc-5cf2-9ac0-f12de2c33e28"
version = "1.2.0"

[[deps.Mmap]]
uuid = "a63ad114-7e13-5084-954f-fe012c677804"

[[deps.MosaicViews]]
deps = ["MappedArrays", "OffsetArrays", "PaddedViews", "StackViews"]
git-tree-sha1 = "7b86a5d4d70a9f5cdf2dacb3cbe6d251d1a61dbe"
uuid = "e94cdb99-869f-56ef-bcf0-1ae2bcbe0389"
version = "0.3.4"

[[deps.MozillaCACerts_jll]]
uuid = "14a3606d-f60d-562e-9121-12d972cd8159"
version = "2023.1.10"

[[deps.MuladdMacro]]
git-tree-sha1 = "cac9cc5499c25554cba55cd3c30543cff5ca4fab"
uuid = "46d2c3a1-f734-5fdb-9937-b9b9aeba4221"
version = "0.2.4"

[[deps.MultiBroadcastFusion]]
git-tree-sha1 = "4157ffb36526a275f644a3fbe378850e5eb1b470"
uuid = "c3c07f87-98de-43f2-a76f-835b330b2cbb"
version = "0.3.3"
weakdeps = ["Adapt", "CUDA"]

    [deps.MultiBroadcastFusion.extensions]
    MultiBroadcastFusionCUDAExt = ["CUDA", "Adapt"]

[[deps.NCDatasets]]
deps = ["CFTime", "CommonDataModel", "DataStructures", "Dates", "DiskArrays", "NetCDF_jll", "NetworkOptions", "Printf"]
git-tree-sha1 = "2c9dc92001ac06d432f363f37ff5552954d9947c"
uuid = "85f8d34a-cbdd-5861-8df4-14fed0d494ab"
version = "0.14.6"

[[deps.NVTX]]
deps = ["Colors", "JuliaNVTXCallbacks_jll", "Libdl", "NVTX_jll"]
git-tree-sha1 = "6a6f8bfaa91bb2e40ff562ab9f30dc827741daef"
uuid = "5da4648a-3479-48b8-97b9-01cb529c0a1f"
version = "0.3.5"

[[deps.NVTX_jll]]
deps = ["Artifacts", "JLLWrappers", "Libdl", "Pkg"]
git-tree-sha1 = "ce3269ed42816bf18d500c9f63418d4b0d9f5a3b"
uuid = "e98f9f5b-d649-5603-91fd-7774390e6439"
version = "3.1.0+2"

[[deps.NaNMath]]
deps = ["OpenLibm_jll"]
git-tree-sha1 = "fe891aea7ccd23897520db7f16931212454e277e"
uuid = "77ba4419-2d1f-58cd-9bb1-8ffee604a2e3"
version = "1.1.1"

[[deps.NaNStatistics]]
deps = ["PrecompileTools", "Static", "StaticArrayInterface"]
git-tree-sha1 = "1529c48f8c63a815c985890e0192b006b06de528"
uuid = "b946abbf-3ea7-4610-9019-9858bfdeaf2d"
version = "0.6.45"

[[deps.NetCDF_jll]]
deps = ["Artifacts", "Blosc_jll", "Bzip2_jll", "HDF5_jll", "JLLWrappers", "LibCURL_jll", "Libdl", "OpenMPI_jll", "XML2_jll", "Zlib_jll", "Zstd_jll", "libzip_jll"]
git-tree-sha1 = "a8af1798e4eb9ff768ce7fdefc0e957097793f15"
uuid = "7243133f-43d8-5620-bbf4-c2c921802cf3"
version = "400.902.209+0"

[[deps.Netpbm]]
deps = ["FileIO", "ImageCore", "ImageMetadata"]
git-tree-sha1 = "d92b107dbb887293622df7697a2223f9f8176fcd"
uuid = "f09324ee-3d7c-5217-9330-fc30815ba969"
version = "1.1.1"

[[deps.NetworkOptions]]
uuid = "ca575930-c2e3-43a9-ace4-1e988b2c1908"
version = "1.2.0"

[[deps.Observables]]
git-tree-sha1 = "7438a59546cf62428fc9d1bc94729146d37a7225"
uuid = "510215fc-4207-5dde-b226-833fc4488ee2"
version = "0.5.5"

[[deps.OffsetArrays]]
git-tree-sha1 = "5e1897147d1ff8d98883cda2be2187dcf57d8f0c"
uuid = "6fe1bfb0-de20-5000-8ca7-80f57d26f881"
version = "1.15.0"
weakdeps = ["Adapt"]

    [deps.OffsetArrays.extensions]
    OffsetArraysAdaptExt = "Adapt"

[[deps.Ogg_jll]]
deps = ["Artifacts", "JLLWrappers", "Libdl", "Pkg"]
git-tree-sha1 = "887579a3eb005446d514ab7aeac5d1d027658b8f"
uuid = "e7412a2a-1a6e-54c0-be00-318e2571c051"
version = "1.3.5+1"

[[deps.OpenBLAS32_jll]]
deps = ["Artifacts", "CompilerSupportLibraries_jll", "JLLWrappers", "Libdl"]
git-tree-sha1 = "6065c4cff8fee6c6770b277af45d5082baacdba1"
uuid = "656ef2d0-ae68-5445-9ca0-591084a874a2"
version = "0.3.24+0"

[[deps.OpenBLAS_jll]]
deps = ["Artifacts", "CompilerSupportLibraries_jll", "Libdl"]
uuid = "4536629a-c528-5b80-bd46-f80d51c5b363"
version = "0.3.23+4"

[[deps.OpenEXR]]
deps = ["Colors", "FileIO", "OpenEXR_jll"]
git-tree-sha1 = "97db9e07fe2091882c765380ef58ec553074e9c7"
uuid = "52e1d378-f018-4a11-a4be-720524705ac7"
version = "0.3.3"

[[deps.OpenEXR_jll]]
deps = ["Artifacts", "Imath_jll", "JLLWrappers", "Libdl", "Zlib_jll"]
git-tree-sha1 = "8292dd5c8a38257111ada2174000a33745b06d4e"
uuid = "18a262bb-aa17-5467-a713-aee519bc75cb"
version = "3.2.4+0"

[[deps.OpenJpeg_jll]]
deps = ["Artifacts", "JLLWrappers", "Libdl", "Libtiff_jll", "LittleCMS_jll", "libpng_jll"]
git-tree-sha1 = "0a41c2d8e204a3ad713242139628e01a29556967"
uuid = "643b3616-a352-519d-856d-80112ee9badc"
version = "2.5.3+0"

[[deps.OpenLibm_jll]]
deps = ["Artifacts", "Libdl"]
uuid = "05823500-19ac-5b8b-9628-191a04bc5112"
version = "0.8.1+2"

[[deps.OpenMPI_jll]]
deps = ["Artifacts", "CompilerSupportLibraries_jll", "Hwloc_jll", "JLLWrappers", "LazyArtifacts", "Libdl", "MPIPreferences", "TOML", "Zlib_jll"]
git-tree-sha1 = "2dace87e14256edb1dd0724ab7ba831c779b96bd"
uuid = "fe0851c0-eecd-5654-98d4-656369965a5c"
version = "5.0.6+0"

[[deps.OpenSSL_jll]]
deps = ["Artifacts", "JLLWrappers", "Libdl"]
git-tree-sha1 = "7493f61f55a6cce7325f197443aa80d32554ba10"
uuid = "458c3c95-2e84-50aa-8efc-19380b2a3a95"
version = "3.0.15+3"

[[deps.OpenSpecFun_jll]]
deps = ["Artifacts", "CompilerSupportLibraries_jll", "JLLWrappers", "Libdl"]
git-tree-sha1 = "1346c9208249809840c91b26703912dff463d335"
uuid = "efe28fd5-8261-553b-a9e1-b2916fc3738e"
version = "0.5.6+0"

[[deps.Opus_jll]]
deps = ["Artifacts", "JLLWrappers", "Libdl"]
git-tree-sha1 = "6703a85cb3781bd5909d48730a67205f3f31a575"
uuid = "91d4177d-7536-5919-b921-800302f37372"
version = "1.3.3+0"

[[deps.OrderedCollections]]
git-tree-sha1 = "12f1439c4f986bb868acda6ea33ebc78e19b95ad"
uuid = "bac558e1-5e72-5ebc-8fee-abe8a469f55d"
version = "1.7.0"

[[deps.PCRE2_jll]]
deps = ["Artifacts", "Libdl"]
uuid = "efcefdf7-47ab-520b-bdef-62a2eaa19f15"
version = "10.42.0+1"

[[deps.PDMats]]
deps = ["LinearAlgebra", "SparseArrays", "SuiteSparse"]
git-tree-sha1 = "966b85253e959ea89c53a9abebbf2e964fbf593b"
uuid = "90014a1f-27ba-587c-ab20-58faa44d9150"
version = "0.11.32"

[[deps.PNGFiles]]
deps = ["Base64", "CEnum", "ImageCore", "IndirectArrays", "OffsetArrays", "libpng_jll"]
git-tree-sha1 = "67186a2bc9a90f9f85ff3cc8277868961fb57cbd"
uuid = "f57f5aa1-a3ce-4bc8-8ab9-96f992907883"
version = "0.4.3"

[[deps.PackageExtensionCompat]]
git-tree-sha1 = "fb28e33b8a95c4cee25ce296c817d89cc2e53518"
uuid = "65ce6f38-6b18-4e1d-a461-8949797d7930"
version = "1.0.2"
weakdeps = ["Requires", "TOML"]

[[deps.Packing]]
deps = ["GeometryBasics"]
git-tree-sha1 = "bc5bf2ea3d5351edf285a06b0016788a121ce92c"
uuid = "19eb6ba3-879d-56ad-ad62-d5c202156566"
version = "0.5.1"

[[deps.PaddedViews]]
deps = ["OffsetArrays"]
git-tree-sha1 = "0fac6313486baae819364c52b4f483450a9d793f"
uuid = "5432bcbf-9aad-5242-b902-cca2824c8663"
version = "0.5.12"

[[deps.Pango_jll]]
deps = ["Artifacts", "Cairo_jll", "Fontconfig_jll", "FreeType2_jll", "FriBidi_jll", "Glib_jll", "HarfBuzz_jll", "JLLWrappers", "Libdl"]
git-tree-sha1 = "ed6834e95bd326c52d5675b4181386dfbe885afb"
uuid = "36c8627f-9965-5494-a995-c6b170f724f3"
version = "1.55.5+0"

[[deps.Parameters]]
deps = ["OrderedCollections", "UnPack"]
git-tree-sha1 = "34c0e9ad262e5f7fc75b10a9952ca7692cfc5fbe"
uuid = "d96e819e-fc66-5662-9728-84c9c7592b0a"
version = "0.12.3"

[[deps.Parsers]]
deps = ["Dates", "PrecompileTools", "UUIDs"]
git-tree-sha1 = "8489905bcdbcfac64d1daa51ca07c0d8f0283821"
uuid = "69de0a69-1ddd-5017-9359-2bf0b02dc9f0"
version = "2.8.1"

[[deps.Pixman_jll]]
deps = ["Artifacts", "CompilerSupportLibraries_jll", "JLLWrappers", "LLVMOpenMP_jll", "Libdl"]
git-tree-sha1 = "35621f10a7531bc8fa58f74610b1bfb70a3cfc6b"
uuid = "30392449-352a-5448-841d-b1acce4e97dc"
version = "0.43.4+0"

[[deps.Pkg]]
deps = ["Artifacts", "Dates", "Downloads", "FileWatching", "LibGit2", "Libdl", "Logging", "Markdown", "Printf", "REPL", "Random", "SHA", "Serialization", "TOML", "Tar", "UUIDs", "p7zip_jll"]
uuid = "44cfe95a-1eb2-52ea-b672-e2afdf69b78f"
version = "1.10.0"

[[deps.PkgVersion]]
deps = ["Pkg"]
git-tree-sha1 = "f9501cc0430a26bc3d156ae1b5b0c1b47af4d6da"
uuid = "eebad327-c553-4316-9ea0-9fa01ccd7688"
version = "0.3.3"

[[deps.PlotUtils]]
deps = ["ColorSchemes", "Colors", "Dates", "PrecompileTools", "Printf", "Random", "Reexport", "StableRNGs", "Statistics"]
git-tree-sha1 = "3ca9a356cd2e113c420f2c13bea19f8d3fb1cb18"
uuid = "995b91a9-d308-5afd-9ec6-746e21dbc043"
version = "1.4.3"

[[deps.PoissonRandom]]
deps = ["Random"]
git-tree-sha1 = "a0f1159c33f846aa77c3f30ebbc69795e5327152"
uuid = "e409e4f3-bfea-5376-8464-e040bb5c01ab"
version = "0.4.4"

[[deps.Polyester]]
deps = ["ArrayInterface", "BitTwiddlingConvenienceFunctions", "CPUSummary", "IfElse", "ManualMemory", "PolyesterWeave", "Static", "StaticArrayInterface", "StrideArraysCore", "ThreadingUtilities"]
git-tree-sha1 = "6d38fea02d983051776a856b7df75b30cf9a3c1f"
uuid = "f517fe37-dbe3-4b94-8317-1923a5111588"
version = "0.7.16"

[[deps.PolyesterWeave]]
deps = ["BitTwiddlingConvenienceFunctions", "CPUSummary", "IfElse", "Static", "ThreadingUtilities"]
git-tree-sha1 = "645bed98cd47f72f67316fd42fc47dee771aefcd"
uuid = "1d0040c9-8b98-4ee7-8388-3f51789ca0ad"
version = "0.2.2"

[[deps.PolygonOps]]
git-tree-sha1 = "77b3d3605fc1cd0b42d95eba87dfcd2bf67d5ff6"
uuid = "647866c9-e3ac-4575-94e7-e3d426903924"
version = "0.1.2"

[[deps.PooledArrays]]
deps = ["DataAPI", "Future"]
git-tree-sha1 = "36d8b4b899628fb92c2749eb488d884a926614d3"
uuid = "2dfb63ee-cc39-5dd5-95bd-886bf059d720"
version = "1.4.3"

[[deps.Poppler_jll]]
deps = ["Artifacts", "Cairo_jll", "Fontconfig_jll", "FreeType2_jll", "Glib_jll", "JLLWrappers", "JpegTurbo_jll", "LibCURL_jll", "Libdl", "Libtiff_jll", "OpenJpeg_jll", "libpng_jll"]
git-tree-sha1 = "7dbfb7f61c3aa5def7b7dad3fa344c1c2858a83b"
uuid = "9c32591e-4766-534b-9725-b71a8799265b"
version = "24.6.0+0"

[[deps.PreallocationTools]]
deps = ["Adapt", "ArrayInterface", "ForwardDiff"]
git-tree-sha1 = "6c62ce45f268f3f958821a1e5192cf91c75ae89c"
uuid = "d236fae5-4411-538c-8e31-a6e3d9e00b46"
version = "0.4.24"

    [deps.PreallocationTools.extensions]
    PreallocationToolsReverseDiffExt = "ReverseDiff"

    [deps.PreallocationTools.weakdeps]
    ReverseDiff = "37e2e3b7-166d-5795-8a7a-e32c996b4267"

[[deps.PrecompileTools]]
deps = ["Preferences"]
git-tree-sha1 = "5aa36f7049a63a1528fe8f7c3f2113413ffd4e1f"
uuid = "aea7be01-6a6a-4083-8856-8a6e6704d82a"
version = "1.2.1"

[[deps.Preferences]]
deps = ["TOML"]
git-tree-sha1 = "9306f6085165d270f7e3db02af26a400d580f5c6"
uuid = "21216c6a-2e73-6563-6e65-726566657250"
version = "1.4.3"

[[deps.PrettyTables]]
deps = ["Crayons", "LaTeXStrings", "Markdown", "PrecompileTools", "Printf", "Reexport", "StringManipulation", "Tables"]
git-tree-sha1 = "1101cd475833706e4d0e7b122218257178f48f34"
uuid = "08abe8d2-0d0c-5749-adfa-8a2ac140af0d"
version = "2.4.0"

[[deps.Printf]]
deps = ["Unicode"]
uuid = "de0858da-6303-5e67-8744-51eddeeeb8d7"

[[deps.Profile]]
deps = ["Printf"]
uuid = "9abbd945-dff8-562f-b5e8-e1ebf5ef1b79"

[[deps.ProgressLogging]]
deps = ["Logging", "SHA", "UUIDs"]
git-tree-sha1 = "80d919dee55b9c50e8d9e2da5eeafff3fe58b539"
uuid = "33c8b6b6-d38a-422a-b730-caa89a2f386c"
version = "0.1.4"

[[deps.ProgressMeter]]
deps = ["Distributed", "Printf"]
git-tree-sha1 = "8f6bc219586aef8baf0ff9a5fe16ee9c70cb65e4"
uuid = "92933f4c-e287-5a05-a399-4b506db050ca"
version = "1.10.2"

[[deps.PtrArrays]]
git-tree-sha1 = "1d36ef11a9aaf1e8b74dacc6a731dd1de8fd493d"
uuid = "43287f4e-b6f4-7ad1-bb20-aadabca52c3d"
version = "1.3.0"

[[deps.QOI]]
deps = ["ColorTypes", "FileIO", "FixedPointNumbers"]
git-tree-sha1 = "8b3fc30bc0390abdce15f8822c889f669baed73d"
uuid = "4b34888f-f399-49d4-9bb3-47ed5cae4e65"
version = "1.0.1"

[[deps.QuadGK]]
deps = ["DataStructures", "LinearAlgebra"]
git-tree-sha1 = "cda3b045cf9ef07a08ad46731f5a3165e56cf3da"
uuid = "1fd47b50-473d-5c70-9696-f719f8f3bcdc"
version = "2.11.1"

    [deps.QuadGK.extensions]
    QuadGKEnzymeExt = "Enzyme"

    [deps.QuadGK.weakdeps]
    Enzyme = "7da242da-08ed-463a-9acd-ee780be4f1d9"

[[deps.REPL]]
deps = ["InteractiveUtils", "Markdown", "Sockets", "Unicode"]
uuid = "3fa0cd96-eef1-5676-8a61-b3b8758bbffb"

[[deps.RRTMGP]]
deps = ["Adapt", "Artifacts", "ClimaComms", "DocStringExtensions", "Random"]
git-tree-sha1 = "7a79ddde89bf2082d13fbf2f80428e0439e15128"
uuid = "a01a1ee8-cea4-48fc-987c-fc7878d79da1"
version = "0.19.1"
weakdeps = ["CUDA", "ClimaParams"]

    [deps.RRTMGP.extensions]
    CreateParametersExt = "ClimaParams"
    RRTMGPCUDAExt = "CUDA"

[[deps.Random]]
deps = ["SHA"]
uuid = "9a3f8284-a2c9-5f02-9a11-845980a1fd5c"

[[deps.Random123]]
deps = ["Random", "RandomNumbers"]
git-tree-sha1 = "4743b43e5a9c4a2ede372de7061eed81795b12e7"
uuid = "74087812-796a-5b5d-8853-05524746bad3"
version = "1.7.0"

[[deps.RandomNumbers]]
deps = ["Random"]
git-tree-sha1 = "c6ec94d2aaba1ab2ff983052cf6a606ca5985902"
uuid = "e6cf234a-135c-5ec9-84dd-332b85af5143"
version = "1.6.0"

[[deps.RangeArrays]]
git-tree-sha1 = "b9039e93773ddcfc828f12aadf7115b4b4d225f5"
uuid = "b3c3ace0-ae52-54e7-9d0b-2c1406fd6b9d"
version = "0.3.2"

[[deps.Ratios]]
deps = ["Requires"]
git-tree-sha1 = "1342a47bf3260ee108163042310d26f2be5ec90b"
uuid = "c84ed2f1-dad5-54f0-aa8e-dbefe2724439"
version = "0.4.5"
weakdeps = ["FixedPointNumbers"]

    [deps.Ratios.extensions]
    RatiosFixedPointNumbersExt = "FixedPointNumbers"

[[deps.RecipesBase]]
deps = ["PrecompileTools"]
git-tree-sha1 = "5c3d09cc4f31f5fc6af001c250bf1278733100ff"
uuid = "3cdcf5f2-1ef4-517c-9805-6587b60abb01"
version = "1.3.4"

[[deps.RecursiveArrayTools]]
deps = ["Adapt", "ArrayInterface", "DocStringExtensions", "GPUArraysCore", "IteratorInterfaceExtensions", "LinearAlgebra", "RecipesBase", "StaticArraysCore", "Statistics", "SymbolicIndexingInterface", "Tables"]
git-tree-sha1 = "32f824db4e5bab64e25a12b22483a30a6b813d08"
uuid = "731186ca-8d62-57ce-b412-fbd966d074cd"
version = "3.27.4"

    [deps.RecursiveArrayTools.extensions]
    RecursiveArrayToolsFastBroadcastExt = "FastBroadcast"
    RecursiveArrayToolsForwardDiffExt = "ForwardDiff"
    RecursiveArrayToolsMeasurementsExt = "Measurements"
    RecursiveArrayToolsMonteCarloMeasurementsExt = "MonteCarloMeasurements"
    RecursiveArrayToolsReverseDiffExt = ["ReverseDiff", "Zygote"]
    RecursiveArrayToolsSparseArraysExt = ["SparseArrays"]
    RecursiveArrayToolsStructArraysExt = "StructArrays"
    RecursiveArrayToolsTrackerExt = "Tracker"
    RecursiveArrayToolsZygoteExt = "Zygote"

    [deps.RecursiveArrayTools.weakdeps]
    FastBroadcast = "7034ab61-46d4-4ed7-9d0f-46aef9175898"
    ForwardDiff = "f6369f11-7733-5829-9624-2563aa707210"
    Measurements = "eff96d63-e80a-5855-80a2-b1b0885c5ab7"
    MonteCarloMeasurements = "0987c9cc-fe09-11e8-30f0-b96dd679fdca"
    ReverseDiff = "37e2e3b7-166d-5795-8a7a-e32c996b4267"
    SparseArrays = "2f01184e-e22b-5df5-ae63-d93ebab69eaf"
    StructArrays = "09ab397b-f2b6-538f-b94a-2f83cf4a842a"
    Tracker = "9f7883ad-71c0-57eb-9f7f-b5c9e6d3789c"
    Zygote = "e88e6eb3-aa80-5325-afca-941959d7151f"

[[deps.Reexport]]
git-tree-sha1 = "45e428421666073eab6f2da5c9d310d99bb12f9b"
uuid = "189a3867-3050-52da-a836-e630ba90ab69"
version = "1.2.2"

[[deps.RelocatableFolders]]
deps = ["SHA", "Scratch"]
git-tree-sha1 = "ffdaf70d81cf6ff22c2b6e733c900c3321cab864"
uuid = "05181044-ff0b-4ac5-8273-598c1e38db00"
version = "1.0.1"

[[deps.Requires]]
deps = ["UUIDs"]
git-tree-sha1 = "838a3a4188e2ded87a4f9f184b4b0d78a1e91cb7"
uuid = "ae029012-a4dd-5104-9daa-d747884805df"
version = "1.3.0"

[[deps.Rmath]]
deps = ["Random", "Rmath_jll"]
git-tree-sha1 = "852bd0f55565a9e973fcfee83a84413270224dc4"
uuid = "79098fc4-a85e-5d69-aa6a-4863f24498fa"
version = "0.8.0"

[[deps.Rmath_jll]]
deps = ["Artifacts", "JLLWrappers", "Libdl"]
git-tree-sha1 = "58cdd8fb2201a6267e1db87ff148dd6c1dbd8ad8"
uuid = "f50d1b31-88e8-58de-be2c-1cc44531875f"
version = "0.5.1+0"

[[deps.RootSolvers]]
deps = ["ForwardDiff"]
git-tree-sha1 = "a87fd671f7a298de98f2f3c5a9cd9890714eb9dd"
uuid = "7181ea78-2dcb-4de3-ab41-2b8ab5a31e74"
version = "0.4.2"

[[deps.RoundingEmulator]]
git-tree-sha1 = "40b9edad2e5287e05bd413a38f61a8ff55b9557b"
uuid = "5eaf0fd0-dfba-4ccb-bf02-d820a40db705"
version = "0.2.1"

[[deps.RuntimeGeneratedFunctions]]
deps = ["ExprTools", "SHA", "Serialization"]
git-tree-sha1 = "04c968137612c4a5629fa531334bb81ad5680f00"
uuid = "7e49a35a-f44a-4d26-94aa-eba1b4ca6b47"
version = "0.5.13"

[[deps.SHA]]
uuid = "ea8e919c-243c-51af-8825-aaa63cd721ce"
version = "0.7.0"

[[deps.SIMD]]
deps = ["PrecompileTools"]
git-tree-sha1 = "fea870727142270bdf7624ad675901a1ee3b4c87"
uuid = "fdea26ae-647d-5447-a871-4b548cad5224"
version = "3.7.1"

[[deps.SIMDTypes]]
git-tree-sha1 = "330289636fb8107c5f32088d2741e9fd7a061a5c"
uuid = "94e857df-77ce-4151-89e5-788b33177be4"
version = "0.1.0"

[[deps.SciMLBase]]
deps = ["ADTypes", "Accessors", "ArrayInterface", "CommonSolve", "ConstructionBase", "Distributed", "DocStringExtensions", "EnumX", "Expronicon", "FunctionWrappersWrappers", "IteratorInterfaceExtensions", "LinearAlgebra", "Logging", "Markdown", "PrecompileTools", "Preferences", "Printf", "RecipesBase", "RecursiveArrayTools", "Reexport", "RuntimeGeneratedFunctions", "SciMLOperators", "SciMLStructures", "StaticArraysCore", "Statistics", "SymbolicIndexingInterface"]
git-tree-sha1 = "fcb73c66a5071d4d026aa84f9950a4d1f0dadf33"
uuid = "0bca4576-84f4-4d90-8ffe-ffa030f20462"
version = "2.72.1"

    [deps.SciMLBase.extensions]
    SciMLBaseChainRulesCoreExt = "ChainRulesCore"
    SciMLBaseMakieExt = "Makie"
    SciMLBasePartialFunctionsExt = "PartialFunctions"
    SciMLBasePyCallExt = "PyCall"
    SciMLBasePythonCallExt = "PythonCall"
    SciMLBaseRCallExt = "RCall"
    SciMLBaseZygoteExt = "Zygote"

    [deps.SciMLBase.weakdeps]
    ChainRules = "082447d4-558c-5d27-93f4-14fc19e9eca2"
    ChainRulesCore = "d360d2e6-b24c-11e9-a2a3-2a2ae2dbcce4"
    Makie = "ee78f7c6-11fb-53f2-987a-cfe4a2b5a57a"
    PartialFunctions = "570af359-4316-4cb7-8c74-252c00c2016b"
    PyCall = "438e738f-606a-5dbb-bf0a-cddfbfd45ab0"
    PythonCall = "6099a3de-0909-46bc-b1f4-468b9a2dfc0d"
    RCall = "6f49c342-dc21-5d91-9882-a32aef131414"
    Zygote = "e88e6eb3-aa80-5325-afca-941959d7151f"

[[deps.SciMLOperators]]
deps = ["Accessors", "ArrayInterface", "DocStringExtensions", "LinearAlgebra", "MacroTools"]
git-tree-sha1 = "6149620767866d4b0f0f7028639b6e661b6a1e44"
uuid = "c0aeaf25-5076-4817-a8d5-81caf7dfa961"
version = "0.3.12"
weakdeps = ["SparseArrays", "StaticArraysCore"]

    [deps.SciMLOperators.extensions]
    SciMLOperatorsSparseArraysExt = "SparseArrays"
    SciMLOperatorsStaticArraysCoreExt = "StaticArraysCore"

[[deps.SciMLStructures]]
deps = ["ArrayInterface"]
git-tree-sha1 = "0444a37a25fab98adbd90baa806ee492a3af133a"
uuid = "53ae85a6-f571-4167-b2af-e1d143709226"
version = "1.6.1"

[[deps.ScopedValues]]
deps = ["HashArrayMappedTries", "Logging"]
git-tree-sha1 = "1147f140b4c8ddab224c94efa9569fc23d63ab44"
uuid = "7e506255-f358-4e82-b7e4-beb19740aa63"
version = "1.3.0"

[[deps.Scratch]]
deps = ["Dates"]
git-tree-sha1 = "3bac05bc7e74a75fd9cba4295cde4045d9fe2386"
uuid = "6c6a2e73-6563-6170-7368-637461726353"
version = "1.2.1"

[[deps.SentinelArrays]]
deps = ["Dates", "Random"]
git-tree-sha1 = "712fb0231ee6f9120e005ccd56297abbc053e7e0"
uuid = "91c51154-3ec4-41a3-a24f-3f23e20d615c"
version = "1.4.8"

[[deps.Serialization]]
uuid = "9e88b42a-f829-5b0c-bbe9-9e923198166b"

[[deps.SetRounding]]
git-tree-sha1 = "d7a25e439d07a17b7cdf97eecee504c50fedf5f6"
uuid = "3cc68bcd-71a2-5612-b932-767ffbe40ab0"
version = "0.2.1"

[[deps.Setfield]]
deps = ["ConstructionBase", "Future", "MacroTools", "StaticArraysCore"]
git-tree-sha1 = "e2cc6d8c88613c05e1defb55170bf5ff211fbeac"
uuid = "efcf1570-3423-57d1-acb7-fd33fddbac46"
version = "1.1.1"

[[deps.ShaderAbstractions]]
deps = ["ColorTypes", "FixedPointNumbers", "GeometryBasics", "LinearAlgebra", "Observables", "StaticArrays", "StructArrays", "Tables"]
git-tree-sha1 = "79123bc60c5507f035e6d1d9e563bb2971954ec8"
uuid = "65257c39-d410-5151-9873-9b3e5be5013e"
version = "0.4.1"

[[deps.SharedArrays]]
deps = ["Distributed", "Mmap", "Random", "Serialization"]
uuid = "1a1011a3-84de-559e-8e89-a11a2f7dc383"

[[deps.Showoff]]
deps = ["Dates", "Grisu"]
git-tree-sha1 = "91eddf657aca81df9ae6ceb20b959ae5653ad1de"
uuid = "992d4aef-0814-514b-bc4d-f2e9a6c4116f"
version = "1.0.3"

[[deps.SignedDistanceFields]]
deps = ["Random", "Statistics", "Test"]
git-tree-sha1 = "d263a08ec505853a5ff1c1ebde2070419e3f28e9"
uuid = "73760f76-fbc4-59ce-8f25-708e95d2df96"
version = "0.4.0"

[[deps.SimpleTraits]]
deps = ["InteractiveUtils", "MacroTools"]
git-tree-sha1 = "5d7e3f4e11935503d3ecaf7186eac40602e7d231"
uuid = "699a6c99-e7fa-54fc-8d76-47d257e15c1d"
version = "0.9.4"

[[deps.Sixel]]
deps = ["Dates", "FileIO", "ImageCore", "IndirectArrays", "OffsetArrays", "REPL", "libsixel_jll"]
git-tree-sha1 = "2da10356e31327c7096832eb9cd86307a50b1eb6"
uuid = "45858cf5-a6b0-47a3-bbea-62219f50df47"
version = "0.1.3"

[[deps.Sockets]]
uuid = "6462fe0b-24de-5631-8697-dd941f90decc"

[[deps.SortingAlgorithms]]
deps = ["DataStructures"]
git-tree-sha1 = "66e0a8e672a0bdfca2c3f5937efb8538b9ddc085"
uuid = "a2af1166-a08f-5f64-846c-94a0d3cef48c"
version = "1.2.1"

[[deps.SparseArrays]]
deps = ["Libdl", "LinearAlgebra", "Random", "Serialization", "SuiteSparse_jll"]
uuid = "2f01184e-e22b-5df5-ae63-d93ebab69eaf"
version = "1.10.0"

[[deps.SpecialFunctions]]
deps = ["IrrationalConstants", "LogExpFunctions", "OpenLibm_jll", "OpenSpecFun_jll"]
git-tree-sha1 = "64cca0c26b4f31ba18f13f6c12af7c85f478cfde"
uuid = "276daf66-3868-5448-9aa4-cd146d93841b"
version = "2.5.0"
weakdeps = ["ChainRulesCore"]

    [deps.SpecialFunctions.extensions]
    SpecialFunctionsChainRulesCoreExt = "ChainRulesCore"

[[deps.StableRNGs]]
deps = ["Random"]
git-tree-sha1 = "83e6cce8324d49dfaf9ef059227f91ed4441a8e5"
uuid = "860ef19b-820b-49d6-a774-d7a799459cd3"
version = "1.0.2"

[[deps.StackViews]]
deps = ["OffsetArrays"]
git-tree-sha1 = "46e589465204cd0c08b4bd97385e4fa79a0c770c"
uuid = "cae243ae-269e-4f55-b966-ac2d0dc13c15"
version = "0.1.1"

[[deps.Static]]
deps = ["CommonWorldInvalidations", "IfElse", "PrecompileTools"]
git-tree-sha1 = "87d51a3ee9a4b0d2fe054bdd3fc2436258db2603"
uuid = "aedffcd0-7271-4cad-89d0-dc628f76c6d3"
version = "1.1.1"

[[deps.StaticArrayInterface]]
deps = ["ArrayInterface", "Compat", "IfElse", "LinearAlgebra", "PrecompileTools", "Static"]
git-tree-sha1 = "96381d50f1ce85f2663584c8e886a6ca97e60554"
uuid = "0d7ed370-da01-4f52-bd93-41d350b8b718"
version = "1.8.0"
weakdeps = ["OffsetArrays", "StaticArrays"]

    [deps.StaticArrayInterface.extensions]
    StaticArrayInterfaceOffsetArraysExt = "OffsetArrays"
    StaticArrayInterfaceStaticArraysExt = "StaticArrays"

[[deps.StaticArrays]]
deps = ["LinearAlgebra", "PrecompileTools", "Random", "StaticArraysCore"]
git-tree-sha1 = "47091a0340a675c738b1304b58161f3b0839d454"
uuid = "90137ffa-7385-5640-81b9-e52037218182"
version = "1.9.10"
weakdeps = ["ChainRulesCore", "Statistics"]

    [deps.StaticArrays.extensions]
    StaticArraysChainRulesCoreExt = "ChainRulesCore"
    StaticArraysStatisticsExt = "Statistics"

[[deps.StaticArraysCore]]
git-tree-sha1 = "192954ef1208c7019899fbf8049e717f92959682"
uuid = "1e83bf80-4336-4d27-bf5d-d5a4f845583c"
version = "1.4.3"

[[deps.Statistics]]
deps = ["LinearAlgebra", "SparseArrays"]
uuid = "10745b16-79ce-11e8-11f9-7d13ad32a3b2"
version = "1.10.0"

[[deps.StatsAPI]]
deps = ["LinearAlgebra"]
git-tree-sha1 = "1ff449ad350c9c4cbc756624d6f8a8c3ef56d3ed"
uuid = "82ae8749-77ed-4fe6-ae5f-f523153014b0"
version = "1.7.0"

[[deps.StatsBase]]
deps = ["AliasTables", "DataAPI", "DataStructures", "LinearAlgebra", "LogExpFunctions", "Missings", "Printf", "Random", "SortingAlgorithms", "SparseArrays", "Statistics", "StatsAPI"]
git-tree-sha1 = "29321314c920c26684834965ec2ce0dacc9cf8e5"
uuid = "2913bbd2-ae8a-5f71-8c99-4fb6c76f3a91"
version = "0.34.4"

[[deps.StatsFuns]]
deps = ["HypergeometricFunctions", "IrrationalConstants", "LogExpFunctions", "Reexport", "Rmath", "SpecialFunctions"]
git-tree-sha1 = "b423576adc27097764a90e163157bcfc9acf0f46"
uuid = "4c63d2b9-4356-54db-8cca-17b64c39e42c"
version = "1.3.2"
weakdeps = ["ChainRulesCore", "InverseFunctions"]

    [deps.StatsFuns.extensions]
    StatsFunsChainRulesCoreExt = "ChainRulesCore"
    StatsFunsInverseFunctionsExt = "InverseFunctions"

[[deps.StrideArraysCore]]
deps = ["ArrayInterface", "CloseOpenIntervals", "IfElse", "LayoutPointers", "LinearAlgebra", "ManualMemory", "SIMDTypes", "Static", "StaticArrayInterface", "ThreadingUtilities"]
git-tree-sha1 = "f35f6ab602df8413a50c4a25ca14de821e8605fb"
uuid = "7792a7ef-975c-4747-a70f-980b88e8d1da"
version = "0.5.7"

[[deps.StringEncodings]]
deps = ["Libiconv_jll"]
git-tree-sha1 = "b765e46ba27ecf6b44faf70df40c57aa3a547dcb"
uuid = "69024149-9ee7-55f6-a4c4-859efe599b68"
version = "0.3.7"

[[deps.StringManipulation]]
deps = ["PrecompileTools"]
git-tree-sha1 = "a6b1675a536c5ad1a60e5a5153e1fee12eb146e3"
uuid = "892a3eda-7b42-436c-8928-eab12a02cf0e"
version = "0.4.0"

[[deps.StructArrays]]
deps = ["ConstructionBase", "DataAPI", "Tables"]
git-tree-sha1 = "9537ef82c42cdd8c5d443cbc359110cbb36bae10"
uuid = "09ab397b-f2b6-538f-b94a-2f83cf4a842a"
version = "0.6.21"
weakdeps = ["Adapt", "GPUArraysCore", "KernelAbstractions", "LinearAlgebra", "SparseArrays", "StaticArrays"]

    [deps.StructArrays.extensions]
    StructArraysAdaptExt = "Adapt"
    StructArraysGPUArraysCoreExt = ["GPUArraysCore", "KernelAbstractions"]
    StructArraysLinearAlgebraExt = "LinearAlgebra"
    StructArraysSparseArraysExt = "SparseArrays"
    StructArraysStaticArraysExt = "StaticArrays"

[[deps.SuiteSparse]]
deps = ["Libdl", "LinearAlgebra", "Serialization", "SparseArrays"]
uuid = "4607b0f0-06f3-5cda-b6b1-a6196a1729e9"

[[deps.SuiteSparse_jll]]
deps = ["Artifacts", "Libdl", "libblastrampoline_jll"]
uuid = "bea87d4a-7f5b-5778-9afe-8cc45184846c"
version = "7.2.1+1"

[[deps.SurfaceFluxes]]
deps = ["DocStringExtensions", "RootSolvers", "Thermodynamics"]
git-tree-sha1 = "aee530bde85cd41374273568cb649e72d82921e7"
uuid = "49b00bb7-8bd4-4f2b-b78c-51cd0450215f"
version = "0.12.0"
weakdeps = ["ClimaParams"]

    [deps.SurfaceFluxes.extensions]
    CreateParametersExt = "ClimaParams"

[[deps.SymbolicIndexingInterface]]
deps = ["Accessors", "ArrayInterface", "RuntimeGeneratedFunctions", "StaticArraysCore"]
git-tree-sha1 = "fd2d4f0499f6bb4a0d9f5030f5c7d61eed385e03"
uuid = "2efcf032-c050-4f8e-a9bb-153293bab1f5"
version = "0.3.37"

[[deps.TOML]]
deps = ["Dates"]
uuid = "fa267f1f-6049-4f14-aa54-33bafae1ed76"
version = "1.0.3"

[[deps.TableTraits]]
deps = ["IteratorInterfaceExtensions"]
git-tree-sha1 = "c06b2f539df1c6efa794486abfb6ed2022561a39"
uuid = "3783bdb8-4a98-5b6b-af9a-565f29a5fe9c"
version = "1.0.1"

[[deps.Tables]]
deps = ["DataAPI", "DataValueInterfaces", "IteratorInterfaceExtensions", "OrderedCollections", "TableTraits"]
git-tree-sha1 = "598cd7c1f68d1e205689b1c2fe65a9f85846f297"
uuid = "bd369af6-aec1-5ad0-b16a-f7cc5008161c"
version = "1.12.0"

[[deps.Tar]]
deps = ["ArgTools", "SHA"]
uuid = "a4e569a6-e804-4fa4-b0f3-eef7a1d5b13e"
version = "1.10.0"

[[deps.TaylorSeries]]
deps = ["LinearAlgebra", "Markdown", "Requires", "SparseArrays"]
git-tree-sha1 = "ae73e40c647c0061697fa9708ee12cce385653e3"
uuid = "6aa5eb33-94cf-58f4-a9d0-e4b2c4fc25ea"
version = "0.18.3"
weakdeps = ["IntervalArithmetic", "JLD2", "RecursiveArrayTools", "StaticArrays"]

    [deps.TaylorSeries.extensions]
    TaylorSeriesIAExt = "IntervalArithmetic"
    TaylorSeriesJLD2Ext = "JLD2"
    TaylorSeriesRATExt = "RecursiveArrayTools"
    TaylorSeriesSAExt = "StaticArrays"

[[deps.TempestRemap_jll]]
deps = ["Artifacts", "HDF5_jll", "JLLWrappers", "Libdl", "NetCDF_jll", "OpenBLAS32_jll"]
git-tree-sha1 = "723112218783928a20e0d865932694acfb7a7571"
uuid = "8573a8c5-1df0-515e-a024-abad257ee284"
version = "2.2.0+0"

[[deps.TensorCore]]
deps = ["LinearAlgebra"]
git-tree-sha1 = "1feb45f88d133a655e001435632f019a9a1bcdb6"
uuid = "62fd8b95-f654-4bbd-a8a5-9c27f68ccd50"
version = "0.1.1"

[[deps.Test]]
deps = ["InteractiveUtils", "Logging", "Random", "Serialization"]
uuid = "8dfed614-e22c-5e08-85e1-65c5234f0b40"

[[deps.TextWrap]]
git-tree-sha1 = "43044b737fa70bc12f6105061d3da38f881a3e3c"
uuid = "b718987f-49a8-5099-9789-dcd902bef87d"
version = "1.0.2"

[[deps.Thermodynamics]]
deps = ["DocStringExtensions", "KernelAbstractions", "Random", "RootSolvers"]
git-tree-sha1 = "5de9f9f6019165cedb04e365a9f277a518ac5aaf"
uuid = "b60c26fb-14c3-4610-9d3e-2d17fe7ff00c"
version = "0.12.9"
weakdeps = ["ClimaParams"]

    [deps.Thermodynamics.extensions]
    CreateParametersExt = "ClimaParams"

[[deps.ThreadingUtilities]]
deps = ["ManualMemory"]
git-tree-sha1 = "eda08f7e9818eb53661b3deb74e3159460dfbc27"
uuid = "8290d209-cae3-49c0-8002-c8c24d57dab5"
version = "0.5.2"

[[deps.TiffImages]]
deps = ["ColorTypes", "DataStructures", "DocStringExtensions", "FileIO", "FixedPointNumbers", "IndirectArrays", "Inflate", "Mmap", "OffsetArrays", "PkgVersion", "ProgressMeter", "SIMD", "UUIDs"]
git-tree-sha1 = "f21231b166166bebc73b99cea236071eb047525b"
uuid = "731e570b-9d59-4bfa-96dc-6df516fadf69"
version = "0.11.3"

[[deps.TimerOutputs]]
deps = ["ExprTools", "Printf"]
git-tree-sha1 = "d7298ebdfa1654583468a487e8e83fae9d72dac3"
uuid = "a759f4b9-e2f1-59dc-863e-4aeb61b1ea8f"
version = "0.5.26"

[[deps.TranscodingStreams]]
git-tree-sha1 = "0c45878dcfdcfa8480052b6ab162cdd138781742"
uuid = "3bb67fe8-82b1-5028-8e26-92a6c54297fa"
version = "0.11.3"

[[deps.TriplotBase]]
git-tree-sha1 = "4d4ed7f294cda19382ff7de4c137d24d16adc89b"
uuid = "981d1d27-644d-49a2-9326-4793e63143c3"
version = "0.1.0"

[[deps.TruncatedStacktraces]]
deps = ["InteractiveUtils", "MacroTools", "Preferences"]
git-tree-sha1 = "ea3e54c2bdde39062abf5a9758a23735558705e1"
uuid = "781d530d-4396-4725-bb49-402e4bee1e77"
version = "1.4.0"

[[deps.UUIDs]]
deps = ["Random", "SHA"]
uuid = "cf7118a7-6976-5b1a-9a39-7adc72f591a4"

[[deps.UnPack]]
git-tree-sha1 = "387c1f73762231e86e0c9c5443ce3b4a0a9a0c2b"
uuid = "3a884ed6-31ef-47d7-9d2a-63182c4928ed"
version = "1.0.2"

[[deps.Unicode]]
uuid = "4ec0a83e-493e-50e2-b9ac-8f72acf5a8f5"

[[deps.UnicodeFun]]
deps = ["REPL"]
git-tree-sha1 = "53915e50200959667e78a92a418594b428dffddf"
uuid = "1cfade01-22cf-5700-b092-accc4b62d6e1"
version = "0.4.1"

[[deps.Unitful]]
deps = ["Dates", "LinearAlgebra", "Random"]
git-tree-sha1 = "c0667a8e676c53d390a09dc6870b3d8d6650e2bf"
uuid = "1986cc42-f94f-5a68-af5c-568840ba703d"
version = "1.22.0"
weakdeps = ["ConstructionBase", "InverseFunctions"]

    [deps.Unitful.extensions]
    ConstructionBaseUnitfulExt = "ConstructionBase"
    InverseFunctionsUnitfulExt = "InverseFunctions"

[[deps.Unrolled]]
deps = ["MacroTools"]
git-tree-sha1 = "6cc9d682755680e0f0be87c56392b7651efc2c7b"
uuid = "9602ed7d-8fef-5bc8-8597-8f21381861e8"
version = "0.1.5"

[[deps.UnrolledUtilities]]
git-tree-sha1 = "5caf11dfadeee25daafa7caabb3f252a977ffe72"
uuid = "0fe1646c-419e-43be-ac14-22321958931b"
version = "0.1.6"
weakdeps = ["StaticArrays"]

    [deps.UnrolledUtilities.extensions]
    UnrolledUtilitiesStaticArraysExt = "StaticArrays"

[[deps.UnsafeAtomics]]
git-tree-sha1 = "b13c4edda90890e5b04ba24e20a310fbe6f249ff"
uuid = "013be700-e6cd-48c3-b4a1-df204f14c38f"
version = "0.3.0"
weakdeps = ["LLVM"]

    [deps.UnsafeAtomics.extensions]
    UnsafeAtomicsLLVM = ["LLVM"]

[[deps.VTKBase]]
git-tree-sha1 = "c2d0db3ef09f1942d08ea455a9e252594be5f3b6"
uuid = "4004b06d-e244-455f-a6ce-a5f9919cc534"
version = "1.0.1"

[[deps.VectorInterface]]
deps = ["LinearAlgebra"]
git-tree-sha1 = "9166406dedd38c111a6574e9814be83d267f8aec"
uuid = "409d34a3-91d5-4945-b6ec-7529ddf182d8"
version = "0.5.0"

[[deps.WebP]]
deps = ["CEnum", "ColorTypes", "FileIO", "FixedPointNumbers", "ImageCore", "libwebp_jll"]
git-tree-sha1 = "aa1ca3c47f119fbdae8770c29820e5e6119b83f2"
uuid = "e3aaa7dc-3e4b-44e0-be63-ffb868ccd7c1"
version = "0.1.3"

[[deps.WoodburyMatrices]]
deps = ["LinearAlgebra", "SparseArrays"]
git-tree-sha1 = "c1a7aa6219628fcd757dede0ca95e245c5cd9511"
uuid = "efce3f68-66dc-5838-9240-27a6d6f5f9b6"
version = "1.0.0"

[[deps.WriteVTK]]
deps = ["Base64", "CodecZlib", "FillArrays", "LightXML", "TranscodingStreams", "VTKBase"]
git-tree-sha1 = "1d8042d58334ab7947ce505709df7009da6f3375"
uuid = "64499a7a-5c06-52f2-abe2-ccb03c286192"
version = "1.21.1"

[[deps.XML2_jll]]
deps = ["Artifacts", "JLLWrappers", "Libdl", "Libiconv_jll", "Zlib_jll"]
git-tree-sha1 = "a2fccc6559132927d4c5dc183e3e01048c6dcbd6"
uuid = "02c8fc9c-b97f-50b9-bbe4-9be30ff0a78a"
version = "2.13.5+0"

[[deps.XSLT_jll]]
deps = ["Artifacts", "JLLWrappers", "Libdl", "Libgcrypt_jll", "Libgpg_error_jll", "Libiconv_jll", "XML2_jll", "Zlib_jll"]
git-tree-sha1 = "7d1671acbe47ac88e981868a078bd6b4e27c5191"
uuid = "aed1982a-8fda-507f-9586-7b0439959a61"
version = "1.1.42+0"

[[deps.XZ_jll]]
deps = ["Artifacts", "JLLWrappers", "Libdl"]
git-tree-sha1 = "beef98d5aad604d9e7d60b2ece5181f7888e2fd6"
uuid = "ffd25f8a-64ca-5728-b0f7-c24cf3aae800"
version = "5.6.4+0"

[[deps.Xorg_libX11_jll]]
deps = ["Artifacts", "JLLWrappers", "Libdl", "Xorg_libxcb_jll", "Xorg_xtrans_jll"]
git-tree-sha1 = "9dafcee1d24c4f024e7edc92603cedba72118283"
uuid = "4f6342f7-b3d2-589e-9d20-edeb45f2b2bc"
version = "1.8.6+3"

[[deps.Xorg_libXau_jll]]
deps = ["Artifacts", "JLLWrappers", "Libdl"]
git-tree-sha1 = "e9216fdcd8514b7072b43653874fd688e4c6c003"
uuid = "0c0b7dd1-d40b-584c-a123-a41640f87eec"
version = "1.0.12+0"

[[deps.Xorg_libXdmcp_jll]]
deps = ["Artifacts", "JLLWrappers", "Libdl"]
git-tree-sha1 = "89799ae67c17caa5b3b5a19b8469eeee474377db"
uuid = "a3789734-cfe1-5b06-b2d0-1dd0d9d62d05"
version = "1.1.5+0"

[[deps.Xorg_libXext_jll]]
deps = ["Artifacts", "JLLWrappers", "Libdl", "Xorg_libX11_jll"]
git-tree-sha1 = "d7155fea91a4123ef59f42c4afb5ab3b4ca95058"
uuid = "1082639a-0dae-5f34-9b06-72781eeb8cb3"
version = "1.3.6+3"

[[deps.Xorg_libXrender_jll]]
deps = ["Artifacts", "JLLWrappers", "Libdl", "Xorg_libX11_jll"]
git-tree-sha1 = "a490c6212a0e90d2d55111ac956f7c4fa9c277a6"
uuid = "ea2f1a96-1ddc-540d-b46f-429655e07cfa"
version = "0.9.11+1"

[[deps.Xorg_libpthread_stubs_jll]]
deps = ["Artifacts", "JLLWrappers", "Libdl"]
git-tree-sha1 = "c57201109a9e4c0585b208bb408bc41d205ac4e9"
uuid = "14d82f49-176c-5ed1-bb49-ad3f5cbd8c74"
version = "0.1.2+0"

[[deps.Xorg_libxcb_jll]]
deps = ["Artifacts", "JLLWrappers", "Libdl", "XSLT_jll", "Xorg_libXau_jll", "Xorg_libXdmcp_jll", "Xorg_libpthread_stubs_jll"]
git-tree-sha1 = "1a74296303b6524a0472a8cb12d3d87a78eb3612"
uuid = "c7cfdc94-dc32-55de-ac96-5a1b8d977c5b"
version = "1.17.0+3"

[[deps.Xorg_xtrans_jll]]
deps = ["Artifacts", "JLLWrappers", "Libdl"]
git-tree-sha1 = "6dba04dbfb72ae3ebe5418ba33d087ba8aa8cb00"
uuid = "c5fb5394-a638-5e4d-96e5-b29de1b5cf10"
version = "1.5.1+0"

[[deps.YAML]]
deps = ["Base64", "Dates", "Printf", "StringEncodings"]
git-tree-sha1 = "dea63ff72079443240fbd013ba006bcbc8a9ac00"
uuid = "ddb6d928-2868-570f-bddf-ab3f9cf99eb6"
version = "0.4.12"

[[deps.Zlib_jll]]
deps = ["Libdl"]
uuid = "83775a58-1f1d-513f-b197-d71354ab007a"
version = "1.2.13+1"

[[deps.Zstd_jll]]
deps = ["Artifacts", "JLLWrappers", "Libdl"]
git-tree-sha1 = "622cf78670d067c738667aaa96c553430b65e269"
uuid = "3161d3a3-bdf6-5164-811a-617609db77b4"
version = "1.5.7+0"

[[deps.demumble_jll]]
deps = ["Artifacts", "JLLWrappers", "Libdl"]
git-tree-sha1 = "6498e3581023f8e530f34760d18f75a69e3a4ea8"
uuid = "1e29f10c-031c-5a83-9565-69cddfc27673"
version = "1.3.0+0"

[[deps.isoband_jll]]
deps = ["Artifacts", "JLLWrappers", "Libdl", "Pkg"]
git-tree-sha1 = "51b5eeb3f98367157a7a12a1fb0aa5328946c03c"
uuid = "9a68df92-36a6-505f-a73e-abb412b6bfb4"
version = "0.2.3+0"

[[deps.libaec_jll]]
deps = ["Artifacts", "JLLWrappers", "Libdl"]
git-tree-sha1 = "f5733a5a9047722470b95a81e1b172383971105c"
uuid = "477f73a3-ac25-53e9-8cc3-50b2fa2566f0"
version = "1.1.3+0"

[[deps.libaom_jll]]
deps = ["Artifacts", "JLLWrappers", "Libdl"]
git-tree-sha1 = "522c1df09d05a71785765d19c9524661234738e9"
uuid = "a4ae2306-e953-59d6-aa16-d00cac43593b"
version = "3.11.0+0"

[[deps.libass_jll]]
deps = ["Artifacts", "Bzip2_jll", "FreeType2_jll", "FriBidi_jll", "HarfBuzz_jll", "JLLWrappers", "Libdl", "Zlib_jll"]
git-tree-sha1 = "e17c115d55c5fbb7e52ebedb427a0dca79d4484e"
uuid = "0ac62f75-1d6f-5e53-bd7c-93b484bb37c0"
version = "0.15.2+0"

[[deps.libblastrampoline_jll]]
deps = ["Artifacts", "Libdl"]
uuid = "8e850b90-86db-534c-a0d3-1478176c7d93"
version = "5.8.0+1"

[[deps.libfdk_aac_jll]]
deps = ["Artifacts", "JLLWrappers", "Libdl"]
git-tree-sha1 = "8a22cf860a7d27e4f3498a0fe0811a7957badb38"
uuid = "f638f0a6-7fb0-5443-88ba-1cc74229b280"
version = "2.0.3+0"

[[deps.libpng_jll]]
deps = ["Artifacts", "JLLWrappers", "Libdl", "Zlib_jll"]
git-tree-sha1 = "d7b5bbf1efbafb5eca466700949625e07533aff2"
uuid = "b53b4c65-9356-5827-b1ea-8c7a1a84506f"
version = "1.6.45+1"

[[deps.libsixel_jll]]
deps = ["Artifacts", "JLLWrappers", "JpegTurbo_jll", "Libdl", "libpng_jll"]
git-tree-sha1 = "c1733e347283df07689d71d61e14be986e49e47a"
uuid = "075b6546-f08a-558a-be8f-8157d0f608a5"
version = "1.10.5+0"

[[deps.libvorbis_jll]]
deps = ["Artifacts", "JLLWrappers", "Libdl", "Ogg_jll", "Pkg"]
git-tree-sha1 = "490376214c4721cdaca654041f635213c6165cb3"
uuid = "f27f6e37-5d2b-51aa-960f-b287f2bc3b7a"
version = "1.3.7+2"

[[deps.libwebp_jll]]
deps = ["Artifacts", "Giflib_jll", "JLLWrappers", "JpegTurbo_jll", "Libdl", "Libglvnd_jll", "Libtiff_jll", "libpng_jll"]
git-tree-sha1 = "d2408cac540942921e7bd77272c32e58c33d8a77"
uuid = "c5f90fcd-3b7e-5836-afba-fc50a0988cb2"
version = "1.5.0+0"

[[deps.libzip_jll]]
deps = ["Artifacts", "Bzip2_jll", "JLLWrappers", "Libdl", "OpenSSL_jll", "XZ_jll", "Zlib_jll", "Zstd_jll"]
git-tree-sha1 = "e797fa066eba69f4c0585ffbd81bc780b5118ce2"
uuid = "337d8026-41b4-5cde-a456-74a10e5b31d1"
version = "1.11.2+2"

[[deps.nghttp2_jll]]
deps = ["Artifacts", "Libdl"]
uuid = "8e850ede-7688-5339-a07c-302acd2aaf8d"
version = "1.52.0+1"

[[deps.oneTBB_jll]]
deps = ["Artifacts", "JLLWrappers", "Libdl"]
git-tree-sha1 = "7d0ea0f4895ef2f5cb83645fa689e52cb55cf493"
uuid = "1317d2d5-d96f-522e-a858-c73665f53c3e"
version = "2021.12.0+0"

[[deps.p7zip_jll]]
deps = ["Artifacts", "Libdl"]
uuid = "3f19e933-33d8-53b3-aaab-bd5110c3b7a0"
version = "17.4.0+2"

[[deps.x264_jll]]
deps = ["Artifacts", "JLLWrappers", "Libdl"]
git-tree-sha1 = "14cc7083fc6dff3cc44f2bc435ee96d06ed79aa7"
uuid = "1270edf5-f2f9-52d2-97e9-ab00b5d0237a"
version = "10164.0.1+0"

[[deps.x265_jll]]
deps = ["Artifacts", "JLLWrappers", "Libdl"]
git-tree-sha1 = "dcc541bb19ed5b0ede95581fb2e41ecf179527d2"
uuid = "dfaa095f-4041-5dcd-9319-2fabd8486b76"
version = "3.6.0+0"<|MERGE_RESOLUTION|>--- conflicted
+++ resolved
@@ -1,10 +1,6 @@
 # This file is machine-generated - editing it directly is not advised
 
-<<<<<<< HEAD
 julia_version = "1.10.4"
-=======
-julia_version = "1.10.8"
->>>>>>> 7f716b2d
 manifest_format = "2.0"
 project_hash = "db1ce831cbee482854057f6b6a17adf9f6688802"
 
