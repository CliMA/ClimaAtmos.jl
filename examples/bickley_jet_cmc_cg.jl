# set up boilerplate
push!(LOAD_PATH, joinpath(@__DIR__, "..", ".."))

using ClimaCore.Geometry, LinearAlgebra, UnPack
import ClimaCore: Fields, Domains, Topologies, Meshes, Spaces
import ClimaCore.Operators
import ClimaCore.Geometry
using LinearAlgebra, IntervalSets
using OrdinaryDiffEq: ODEProblem, solve, SSPRK33

using Logging: global_logger
using TerminalLoggers: TerminalLogger
global_logger(TerminalLogger())

# set up parameters
const parameters = (
    ϵ = 0.1,   # perturbation size for initial condition
    l = 0.5,   # Gaussian width
    k = 0.5,   # Sinusoidal wavenumber
    ρ₀ = 1.0,  # reference density
    c = 2,
    g = 10,
    D₄ = 1e-3, # hyperdiffusion coefficient
)

# set up grid
n1, n2 = 16, 16
Nq = 4
domain = Domains.RectangleDomain(
    -2π..2π,
    -2π..2π,
    x1periodic = true,
    x2periodic = true,
)
mesh = Meshes.EquispacedRectangleMesh(domain, n1, n2)
grid_topology = Topologies.GridTopology(mesh)
quad = Spaces.Quadratures.GLL{Nq}()
space = Spaces.SpectralElementSpace2D(grid_topology, quad)

<<<<<<< HEAD
const J = Fields.Field(space.local_geometry.J, space)

=======

# set up initial condition
>>>>>>> 8a576d15
function init_state(x, p)
    @unpack x1, x2 = x

    # set initial density field
    ρ = p.ρ₀

    # set initial velocity field
    # Ψ′ = exp(-(x2 + p.l / 10)^2 / 2p.l^2) * cos(p.k * x1) * cos(p.k * x2)
    # Vortical velocity fields (u₁′, u₂′) = (-∂²Ψ′, ∂¹Ψ′)
    U₁ = cosh(x2)^(-2)
    gaussian = exp(-(x2 + p.l / 10)^2 / 2p.l^2)
    u₁′ = gaussian * (x2 + p.l / 10) / p.l^2 * cos(p.k * x1) * cos(p.k * x2)
    u₁′ += p.k * gaussian * cos(p.k * x1) * sin(p.k * x2)
    u₂′ = -p.k * gaussian * sin(p.k * x1) * cos(p.k * x2)
    u = Cartesian12Vector(U₁ + p.ϵ * u₁′, p.ϵ * u₂′)
    
    # set initial tracer field
    θ = sin(p.k * x2)

    return (ρ = ρ, u = u, ρθ = ρ * θ)
end

# set up model
function energy(state, p)
    @unpack ρ, u = state
    return ρ * (u.u1^2 + u.u2^2) / 2 + p.g * ρ^2 / 2
end

function total_energy(y, parameters)
    sum(state -> energy(state, parameters), y)
end

function rhs!(dydt, y, _, t)
    @unpack D₄, g = parameters

    sdiv = Operators.Divergence()
    wdiv = Operators.WeakDivergence()
    grad = Operators.Gradient()
    wgrad = Operators.WeakGradient()
    curl = Operators.Curl()
    wcurl = Operators.WeakCurl()

    # compute hyperviscosity first
    @. dydt.u =
        wgrad(sdiv(y.u)) -
        Cartesian12Vector(wcurl(Geometry.Covariant3Vector(curl(y.u))))
    @. dydt.ρθ = wdiv(grad(y.ρθ))

    Spaces.weighted_dss!(dydt)

    @. dydt.u =
        -D₄ * (
            wgrad(sdiv(dydt.u)) -
            Cartesian12Vector(wcurl(Geometry.Covariant3Vector(curl(dydt.u))))
        )
    @. dydt.ρθ = -D₄ * wdiv(grad(dydt.ρθ))

    # add in pieces
    J = Fields.Field(space.local_geometry.J, space)
    @. begin
        dydt.ρ = -wdiv(y.ρ * y.u)
        dydt.u +=
            -grad(g * y.ρ + norm(y.u)^2 / 2) +
            Cartesian12Vector(J * (y.u × curl(y.u)))
        dydt.ρθ += -wdiv(y.ρθ * y.u)
    end
    Spaces.weighted_dss!(dydt)
    return dydt
end

<<<<<<< HEAD
=======
# set up the simulation
y0 = init_state.(Fields.coordinate_field(space), Ref(parameters))
>>>>>>> 8a576d15
dydt = similar(y0)
rhs!(dydt, y0, nothing, 0.0)
prob = ODEProblem(rhs!, y0, (0.0, 200.0))

# run simulation
sol = solve(
    prob,
    SSPRK33(),
    dt = 0.04,
    saveat = 1.0,
    progress = true,
    progress_message = (dt, u, p, t) -> t,
)

# post-processing
ENV["GKSwstype"] = "nul"
import Plots
Plots.GRBackend()

dirname = "cg_invariant_hypervisc"
path = joinpath(@__DIR__, "output", dirname)
mkpath(path)

anim = Plots.@animate for u in sol.u
    Plots.plot(u.ρθ, clim = (-1, 1))
end
Plots.mp4(anim, joinpath(path, "tracer.mp4"), fps = 10)

Es = [total_energy(u, parameters) for u in sol.u]
Plots.png(Plots.plot(sol.t, Es ./ Es[1] .* 100.0, xlabel="Time (s)", ylabel="Relative total energy (%)"), joinpath(path, "energy.png"))

function linkfig(figpath, alt = "")
    # buildkite-agent upload figpath
    # link figure in logs if we are running on CI
    if get(ENV, "BUILDKITE", "") == "true"
        artifact_url = "artifact://$figpath"
        print("\033]1338;url='$(artifact_url)';alt='$(alt)'\a\n")
    end
end

linkfig("output/$(dirname)/energy.png", "Total Energy")

# # interpolate
# n_interp = 4
# L = domain.x1max - domain.x1min
# vec_u = Operators.matrix_interpolate(sol.u[end].u.u1, n_interp);
# vec_v = Operators.matrix_interpolate(sol.u[end].u.u2, n_interp);
# trac_ρθ = Operators.matrix_interpolate(sol.u[end].ρθ, n_interp);

# # save to JLD2
# using JLD2
# save("./output/cg_d4_1e-3.jld2", "total_energy", Es, "time", sol.t, "u", vec_u, "v", vec_v, "L", L, "N", n1*n_interp, "tracer", trac_ρθ)<|MERGE_RESOLUTION|>--- conflicted
+++ resolved
@@ -37,13 +37,9 @@
 quad = Spaces.Quadratures.GLL{Nq}()
 space = Spaces.SpectralElementSpace2D(grid_topology, quad)
 
-<<<<<<< HEAD
+# set initial condition
 const J = Fields.Field(space.local_geometry.J, space)
 
-=======
-
-# set up initial condition
->>>>>>> 8a576d15
 function init_state(x, p)
     @unpack x1, x2 = x
 
@@ -114,11 +110,6 @@
     return dydt
 end
 
-<<<<<<< HEAD
-=======
-# set up the simulation
-y0 = init_state.(Fields.coordinate_field(space), Ref(parameters))
->>>>>>> 8a576d15
 dydt = similar(y0)
 rhs!(dydt, y0, nothing, 0.0)
 prob = ODEProblem(rhs!, y0, (0.0, 200.0))
@@ -159,15 +150,4 @@
     end
 end
 
-linkfig("output/$(dirname)/energy.png", "Total Energy")
-
-# # interpolate
-# n_interp = 4
-# L = domain.x1max - domain.x1min
-# vec_u = Operators.matrix_interpolate(sol.u[end].u.u1, n_interp);
-# vec_v = Operators.matrix_interpolate(sol.u[end].u.u2, n_interp);
-# trac_ρθ = Operators.matrix_interpolate(sol.u[end].ρθ, n_interp);
-
-# # save to JLD2
-# using JLD2
-# save("./output/cg_d4_1e-3.jld2", "total_energy", Es, "time", sol.t, "u", vec_u, "v", vec_v, "L", L, "N", n1*n_interp, "tracer", trac_ρθ)+linkfig("output/$(dirname)/energy.png", "Total Energy")