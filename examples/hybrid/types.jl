using Dates: DateTime, @dateformat_str
using NCDatasets
using Dierckx
using ImageFiltering
using Interpolations
import ClimaCore: InputOutput
import ClimaAtmos.RRTMGPInterface as RRTMGPI
import ClimaAtmos as CA
import ClimaAtmos:
    DryModel,
    EquilMoistModel,
    NonEquilMoistModel,
    CompressibleFluid,
    AnelasticFluid,
    PotentialTemperature,
    TotalEnergy,
    InternalEnergy,
    Microphysics0Moment,
    HeldSuarezForcing,
    BulkSurfaceScheme,
    MoninObukhovSurface,
    SingleColumnModel,
    SphericalModel,
    BoxModel

import ClimaCore: InputOutput

<<<<<<< HEAD
function get_atmos(::Type{FT}, parsed_args, turbconv_params) where {FT}
=======
include("topography_helper.jl")

function get_atmos(::Type{FT}, parsed_args, namelist) where {FT}
>>>>>>> 5d47fda2
    # should this live in the radiation model?

    moisture_model = CA.moisture_model(parsed_args)
    precip_model = CA.precipitation_model(parsed_args)
    radiation_mode = CA.radiation_mode(parsed_args, FT)
    forcing_type = CA.forcing_type(parsed_args)
    surface_scheme = CA.surface_scheme(FT, parsed_args)

    diffuse_momentum =
        !(forcing_type isa HeldSuarezForcing) && !isnothing(surface_scheme)

    model_config = CA.model_config(parsed_args)
    vert_diff = CA.vertical_diffusion_model(diffuse_momentum, parsed_args, FT)
    atmos = CA.AtmosModel(;
        moisture_model,
        model_config,
        coupling = CA.coupling_type(parsed_args),
        perf_mode = CA.perf_mode(parsed_args),
        energy_form = CA.energy_form(parsed_args, vert_diff),
        radiation_mode,
        subsidence = CA.subsidence_model(parsed_args, radiation_mode, FT),
        ls_adv = CA.large_scale_advection_model(parsed_args, FT),
        edmf_coriolis = CA.edmf_coriolis(parsed_args, FT),
        precip_model,
        forcing_type,
        turbconv_model = CA.turbconv_model(
            FT,
            moisture_model,
            precip_model,
            parsed_args,
            turbconv_params,
        ),
        compressibility_model = CA.compressibility_model(parsed_args),
        surface_scheme,
        non_orographic_gravity_wave = CA.non_orographic_gravity_wave_model(
            parsed_args,
            model_config,
            FT,
        ),
        orographic_gravity_wave = CA.orographic_gravity_wave_model(
            parsed_args,
            FT,
        ),
        hyperdiff = CA.hyperdiffusion_model(parsed_args, FT),
        vert_diff,
        viscous_sponge = CA.viscous_sponge_model(parsed_args, FT),
        rayleigh_sponge = CA.rayleigh_sponge_model(parsed_args, FT),
    )

    return atmos
end

function get_numerics(parsed_args)
    # wrap each upwinding mode in a Val for dispatch
    numerics = (;
        energy_upwinding = Val(Symbol(parsed_args["energy_upwinding"])),
        tracer_upwinding = Val(Symbol(parsed_args["tracer_upwinding"])),
        apply_limiter = parsed_args["apply_limiter"],
        bubble = parsed_args["bubble"],
    )
    @info "numerics" numerics...

    return numerics
end

function get_simulation(::Type{FT}, parsed_args) where {FT}

    job_id = if isnothing(parsed_args["job_id"])
        (s, default_parsed_args) = parse_commandline()
        job_id_from_parsed_args(s, parsed_args)
    else
        parsed_args["job_id"]
    end
    default_output = haskey(ENV, "CI") ? job_id : joinpath("output", job_id)
    output_dir = parse_arg(parsed_args, "output_dir", default_output)
    mkpath(output_dir)

    sim = (;
        is_distributed = haskey(ENV, "CLIMACORE_DISTRIBUTED"),
        is_debugging_tc = parsed_args["debugging_tc"],
        output_dir,
        restart = haskey(ENV, "RESTART_FILE"),
        job_id,
        dt = FT(time_to_seconds(parsed_args["dt"])),
        start_date = DateTime(parsed_args["start_date"], dateformat"yyyymmdd"),
        t_end = FT(time_to_seconds(parsed_args["t_end"])),
    )
    n_steps = floor(Int, sim.t_end / sim.dt)
    @info(
        "Time info:",
        dt = parsed_args["dt"],
        t_end = parsed_args["t_end"],
        floor_n_steps = n_steps,
    )

    return sim
end

function get_spaces(parsed_args, params, comms_ctx)

    FT = eltype(params)
    z_elem = Int(parsed_args["z_elem"])
    z_max = FT(parsed_args["z_max"])
    dz_bottom = FT(parsed_args["dz_bottom"])
    dz_top = FT(parsed_args["dz_top"])
    topography = parsed_args["topography"]
    bubble = parsed_args["bubble"]

    @assert topography in ("NoWarp", "DCMIP200", "Earth")
    if topography == "DCMIP200"
        warp_function = topography_dcmip200
    elseif topography == "NoWarp"
        warp_function = nothing
    elseif topography == "Earth"
        data_path = joinpath(topo_elev_dataset_path(), "ETOPO1_coarse.nc")
        earth_spline = NCDataset(data_path) do data
            zlevels = data["elevation"][:]
            lon = data["longitude"][:]
            lat = data["latitude"][:]
            # Apply Smoothing
            smooth_degree = 15
            esmth = imfilter(zlevels, Kernel.gaussian(smooth_degree))
            linear_interpolation(
                (lon, lat),
                zlevels,
                extrapolation_bc = (Periodic(), Flat()),
            )
        end
        @info "Generated interpolation stencil"
        warp_function = generate_topography_warp(earth_spline)
    end
    @info "Topography" topography


    h_elem = parsed_args["h_elem"]
    radius = CAP.planet_radius(params)
    center_space, face_space = if parsed_args["config"] == "sphere"
        nh_poly = parsed_args["nh_poly"]
        quad = Spaces.Quadratures.GLL{nh_poly + 1}()
        horizontal_mesh = cubed_sphere_mesh(; radius, h_elem)
        h_space =
            make_horizontal_space(horizontal_mesh, quad, comms_ctx, bubble)
        z_stretch = if parsed_args["z_stretch"]
            Meshes.GeneralizedExponentialStretching(dz_bottom, dz_top)
        else
            Meshes.Uniform()
        end
        if warp_function == nothing
            make_hybrid_spaces(h_space, z_max, z_elem, z_stretch)
        else
            make_hybrid_spaces(
                h_space,
                z_max,
                z_elem,
                z_stretch;
                surface_warp = warp_function,
            )
        end
    elseif parsed_args["config"] == "column" # single column
        @warn "perturb_initstate flag is ignored for single column configuration"
        FT = eltype(params)
        Δx = FT(1) # Note: This value shouldn't matter, since we only have 1 column.
        quad = Spaces.Quadratures.GL{1}()
        horizontal_mesh = periodic_rectangle_mesh(;
            x_max = Δx,
            y_max = Δx,
            x_elem = 1,
            y_elem = 1,
        )
        if bubble
            @warn "Bubble correction not compatible with single column configuration. It will be switched off."
            bubble = false
        end
        h_space =
            make_horizontal_space(horizontal_mesh, quad, comms_ctx, bubble)
        z_stretch = if parsed_args["z_stretch"]
            Meshes.GeneralizedExponentialStretching(dz_bottom, dz_top)
        else
            Meshes.Uniform()
        end
        make_hybrid_spaces(h_space, z_max, z_elem, z_stretch)
    elseif parsed_args["config"] == "box"
        FT = eltype(params)
        nh_poly = parsed_args["nh_poly"]
        quad = Spaces.Quadratures.GLL{nh_poly + 1}()
        x_elem = Int(parsed_args["x_elem"])
        x_max = FT(parsed_args["x_max"])
        y_elem = Int(parsed_args["y_elem"])
        y_max = FT(parsed_args["y_max"])
        horizontal_mesh = periodic_rectangle_mesh(;
            x_max = x_max,
            y_max = y_max,
            x_elem = x_elem,
            y_elem = y_elem,
        )
        h_space =
            make_horizontal_space(horizontal_mesh, quad, comms_ctx, bubble)
        z_stretch = if parsed_args["z_stretch"]
            Meshes.GeneralizedExponentialStretching(dz_bottom, dz_top)
        else
            Meshes.Uniform()
        end
        make_hybrid_spaces(h_space, z_max, z_elem, z_stretch)
    end
    return (;
        center_space,
        face_space,
        horizontal_mesh,
        quad,
        z_max,
        z_elem,
        z_stretch,
    )
end

# get_state(simulation, parsed_args, spaces, params, atmos)
function get_state(simulation, args...)
    if simulation.restart
        return get_state_restart(comms_ctx)
    else
        return get_state_fresh_start(args...)
    end
end

function get_spaces_restart(Y)
    center_space = axes(Y.c)
    face_space = axes(Y.f)
    hspace = Spaces.horizontal_space(center_space)
    horizontal_mesh = hspace.topology.mesh
    quad = horizontal_mesh.ne + 1
    vertical_mesh = Spaces.vertical_topology(center_space).mesh
    z_max = vertical_mesh.domain.coord_max.z
    z_elem = length(vertical_mesh.faces) - 1
    return (; center_space, face_space, horizontal_mesh, quad, z_max, z_elem)
end

function get_state_restart(comms_ctx)
    @assert haskey(ENV, "RESTART_FILE")
    reader = InputOutput.HDF5Reader(ENV["RESTART_FILE"], comms_ctx)
    Y = InputOutput.read_field(reader, "Y")
    t_start = InputOutput.HDF5.read_attribute(reader.file, "time")
    return (Y, t_start)
end

import ClimaAtmos.InitialConditions as ICs

function get_state_fresh_start(parsed_args, spaces, params, atmos)
    (; center_space, face_space) = spaces
    FT = eltype(params)
    t_start = FT(0)

    center_initial_condition = if is_baro_wave(parsed_args)
        ICs.center_initial_condition_baroclinic_wave
    elseif parsed_args["config"] == "sphere"
        ICs.center_initial_condition_3d
    elseif parsed_args["config"] == "column"
        ICs.center_initial_condition_column
    elseif parsed_args["config"] == "box"
        ICs.center_initial_condition_box
    end
    perturb_initstate = parsed_args["perturb_initstate"]

    Y = ICs.init_state(
        center_initial_condition,
        ICs.face_initial_condition,
        center_space,
        face_space,
        params,
        atmos,
        perturb_initstate,
    )
    return (Y, t_start)
end

import ClimaTimeSteppers as CTS
import OrdinaryDiffEq as ODE

is_imex_CTS_algo_type(alg_or_tableau) =
    alg_or_tableau <: CTS.IMEXARKAlgorithmName

is_implicit_type(::typeof(ODE.IMEXEuler)) = true
is_implicit_type(alg_or_tableau) =
    alg_or_tableau <: Union{
        ODE.OrdinaryDiffEqImplicitAlgorithm,
        ODE.OrdinaryDiffEqAdaptiveImplicitAlgorithm,
    } || is_imex_CTS_algo_type(alg_or_tableau)

is_ordinary_diffeq_newton(::typeof(ODE.IMEXEuler)) = true
is_ordinary_diffeq_newton(alg_or_tableau) =
    alg_or_tableau <: Union{
        ODE.OrdinaryDiffEqNewtonAlgorithm,
        ODE.OrdinaryDiffEqNewtonAdaptiveAlgorithm,
    }

is_imex_CTS_algo(::CTS.IMEXAlgorithm) = true
is_imex_CTS_algo(::DiffEqBase.AbstractODEAlgorithm) = false

is_implicit(::ODE.OrdinaryDiffEqImplicitAlgorithm) = true
is_implicit(::ODE.OrdinaryDiffEqAdaptiveImplicitAlgorithm) = true
is_implicit(ode_algo) = is_imex_CTS_algo(ode_algo)

is_rosenbrock(::ODE.Rosenbrock23) = true
is_rosenbrock(::ODE.Rosenbrock32) = true
is_rosenbrock(::DiffEqBase.AbstractODEAlgorithm) = false
use_transform(ode_algo) =
    !(is_imex_CTS_algo(ode_algo) || is_rosenbrock(ode_algo))

additional_integrator_kwargs(::DiffEqBase.AbstractODEAlgorithm) = (;
    adaptive = false,
    progress = isinteractive(),
    progress_steps = isinteractive() ? 1 : 1000,
)
additional_integrator_kwargs(::CTS.DistributedODEAlgorithm) = (;
    kwargshandle = ODE.KeywordArgSilent, # allow custom kwargs
    adjustfinal = true,
    # TODO: enable progress bars in ClimaTimeSteppers
)

is_cts_algo(::DiffEqBase.AbstractODEAlgorithm) = false
is_cts_algo(::CTS.DistributedODEAlgorithm) = true

function jac_kwargs(ode_algo, Y, energy_form)
    if is_implicit(ode_algo)
        W = CA.SchurComplementW(
            Y,
            use_transform(ode_algo),
            jacobi_flags(energy_form),
        )
        if use_transform(ode_algo)
            return (; jac_prototype = W, Wfact_t = CA.Wfact!)
        else
            return (; jac_prototype = W, Wfact = CA.Wfact!)
        end
    else
        return NamedTuple()
    end
end

#=
    ode_configuration(Y, parsed_args, atmos)

Returns the ode algorithm
=#
function ode_configuration(Y, parsed_args, atmos)
    ode_name = parsed_args["ode_algo"]
    alg_or_tableau = if startswith(ode_name, "ODE.")
        @warn "apply_limiter flag is ignored for OrdinaryDiffEq algorithms"
        getproperty(ODE, Symbol(split(ode_name, ".")[2]))
    else
        getproperty(CTS, Symbol(ode_name))
    end
    @info "Using ODE config: `$alg_or_tableau`"

    if !is_implicit_type(alg_or_tableau)
        return alg_or_tableau()
    elseif is_ordinary_diffeq_newton(alg_or_tableau)
        if parsed_args["max_newton_iters"] == 1
            error("OridinaryDiffEq requires at least 2 Newton iterations")
        end
        # κ like a relative tolerance; its default value in ODE is 0.01
        nlsolve = ODE.NLNewton(;
            κ = parsed_args["max_newton_iters"] == 2 ? Inf : 0.01,
            max_iter = parsed_args["max_newton_iters"],
        )
        return alg_or_tableau(; linsolve = CA.linsolve!, nlsolve)
    elseif is_imex_CTS_algo_type(alg_or_tableau)
        newtons_method = NewtonsMethod(;
            max_iters = parsed_args["max_newton_iters"],
            krylov_method = if parsed_args["use_krylov_method"]
                KrylovMethod(;
                    jacobian_free_jvp = ForwardDiffJVP(;
                        step_adjustment = FT(
                            parsed_args["jvp_step_adjustment"],
                        ),
                    ),
                    forcing_term = if parsed_args["use_dynamic_krylov_rtol"]
                        α = FT(parsed_args["eisenstat_walker_forcing_alpha"])
                        EisenstatWalkerForcing(; α)
                    else
                        ConstantForcing(FT(parsed_args["krylov_rtol"]))
                    end,
                )
            else
                nothing
            end,
            convergence_checker = if parsed_args["use_newton_rtol"]
                norm_condition =
                    MaximumRelativeError(FT(parsed_args["newton_rtol"]))
                ConvergenceChecker(; norm_condition)
            else
                nothing
            end,
        )
        return CTS.IMEXAlgorithm(alg_or_tableau(), newtons_method)
    else
        return alg_or_tableau(; linsolve = CA.linsolve!)
    end
end

function args_integrator(parsed_args, Y, p, tspan, ode_algo, callback)
    (; atmos, simulation) = p
    (; dt) = simulation
    dt_save_to_sol = time_to_seconds(parsed_args["dt_save_to_sol"])

    @time "Define ode function" func = if parsed_args["split_ode"]
        implicit_func = ODE.ODEFunction(
            implicit_tendency!;
            jac_kwargs(ode_algo, Y, atmos.energy_form)...,
            tgrad = (∂Y∂t, Y, p, t) -> (∂Y∂t .= 0),
        )
        if is_cts_algo(ode_algo)
            CTS.ClimaODEFunction(;
                T_lim! = nothing,
                T_exp! = remaining_tendency!,
                T_imp! = implicit_func,
                # Can we just pass implicit_tendency! and jac_prototype etc.?
                lim! = nothing,
                dss!,
            )
        else
            ODE.SplitFunction(implicit_func, remaining_tendency!)
        end
    else
        remaining_tendency! # should be total_tendency!
    end
    problem = ODE.ODEProblem(func, Y, tspan, p)
    saveat = if dt_save_to_sol == Inf
        tspan[2]
    elseif tspan[2] % dt_save_to_sol == 0
        dt_save_to_sol
    else
        [tspan[1]:dt_save_to_sol:tspan[2]..., tspan[2]]
    end # ensure that tspan[2] is always saved
    args = (problem, ode_algo)
    kwargs = (; saveat, callback, dt, additional_integrator_kwargs(ode_algo)...)
    return (args, kwargs)
end

function get_integrator(args, kwargs)
    @time "Define integrator" integrator = ODE.init(args...; kwargs...)
    return integrator
end<|MERGE_RESOLUTION|>--- conflicted
+++ resolved
@@ -25,13 +25,10 @@
 
 import ClimaCore: InputOutput
 
-<<<<<<< HEAD
+include("topography_helper.jl")
+
 function get_atmos(::Type{FT}, parsed_args, turbconv_params) where {FT}
-=======
-include("topography_helper.jl")
-
-function get_atmos(::Type{FT}, parsed_args, namelist) where {FT}
->>>>>>> 5d47fda2
+
     # should this live in the radiation model?
 
     moisture_model = CA.moisture_model(parsed_args)
