--- conflicted
+++ resolved
@@ -86,11 +86,7 @@
             "config" => "column",
             "output_default_diagnostics" => false,
         ),
-<<<<<<< HEAD
-        job_id = "precipitation2",
-=======
         job_id = "precipitation_1M",
->>>>>>> 5aa69a7c
     )
     (; Y, p, params) = generate_test_simulation(config)
 
